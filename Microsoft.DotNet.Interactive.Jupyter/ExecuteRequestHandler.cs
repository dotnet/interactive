--- conflicted
+++ resolved
@@ -123,49 +123,11 @@
 
             if (!openRequest.Request.Silent)
             {
-<<<<<<< HEAD
                 // send on io
                 var executeResultMessage = Message.Create(
                     displayData,
                     openRequest.Context.Request.Header);
                 openRequest.Context.IoPubChannel.Send(executeResultMessage);
-=======
-                var transient = CreateTransient(valueProduced.ValueId);
-
-                var formattedValues = valueProduced
-                                      .FormattedValues
-                                      .ToDictionary(k => k.MimeType, v => v.Value);
-
-                if (formattedValues.Count == 0)
-                {
-                    formattedValues.Add( 
-                        HtmlFormatter.MimeType,
-                        valueProduced.Value.ToDisplayString("text/html"));
-                }
-
-                var executeResultData =
-                    valueProduced.IsReturnValue
-                        ? new ExecuteResult(
-                            openRequest.ExecutionCount,
-                            transient: transient,
-                            data: formattedValues)
-                        : valueProduced.IsUpdatedValue
-                            ? new UpdateDisplayData(
-                                transient: transient,
-                                data: formattedValues)
-                            : new DisplayData(
-                                transient: transient,
-                                data: formattedValues);
-
-                if (!openRequest.Request.Silent)
-                {
-                    // send on io
-                    var executeResultMessage = Message.Create(
-                        executeResultData,
-                        openRequest.Context.Request.Header);
-                    openRequest.Context.IoPubChannel.Send(executeResultMessage);
-                }
->>>>>>> 3c3ab71a
             }
         }
 
@@ -217,31 +179,9 @@
         {
             if (formattedValues.Count == 0)
             {
-<<<<<<< HEAD
                 formattedValues.Add(
                     HtmlFormatter.MimeType,
                     value.ToDisplayString("text/html")););
-=======
-                var errorContent = new Error(
-                    eName: "Unhandled Exception",
-                    eValue: $"{e.Message}");
-
-                if (!openRequest.Request.Silent)
-                {
-                    // send on io
-                    var error = Message.Create(
-                        errorContent,
-                        openRequest.Context.Request.Header);
-                    openRequest.Context.IoPubChannel.Send(error);
-
-                    // send on stderr
-                    var stdErr = new StdErrStream(errorContent.EValue);
-                    var stream = Message.Create(
-                        stdErr,
-                        openRequest.Context.Request.Header);
-                    openRequest.Context.IoPubChannel.Send(stream);
-                }
->>>>>>> 3c3ab71a
             }
         }
 
