--- conflicted
+++ resolved
@@ -107,11 +107,7 @@
           demands: Cmd
         # If it's not devdiv, it's dnceng
         ${{ else }}:
-<<<<<<< HEAD
-          name: NetCore1ESPool-Svc-Internal
-=======
-          name: $(DncEngInternalBuildPool)
->>>>>>> ad662591
+          name: NetCore1ESPool-Svc-Internal
           demands: ImageOverride -equals windows.vs2019.amd64
 
       steps:
@@ -148,11 +144,7 @@
           demands: Cmd
         # If it's not devdiv, it's dnceng
         ${{ else }}:
-<<<<<<< HEAD
-          name: NetCore1ESPool-Svc-Internal
-=======
-          name: $(DncEngInternalBuildPool)
->>>>>>> ad662591
+          name: NetCore1ESPool-Svc-Internal
           demands: ImageOverride -equals windows.vs2019.amd64
       steps:
         - template: setup-maestro-vars.yml
@@ -212,11 +204,7 @@
           demands: Cmd
         # If it's not devdiv, it's dnceng
         ${{ else }}:
-<<<<<<< HEAD
-          name: NetCore1ESPool-Svc-Internal
-=======
-          name: $(DncEngInternalBuildPool)
->>>>>>> ad662591
+          name: NetCore1ESPool-Svc-Internal
           demands: ImageOverride -equals windows.vs2019.amd64
       steps:
         - template: setup-maestro-vars.yml
@@ -276,11 +264,7 @@
           demands: Cmd
         # If it's not devdiv, it's dnceng
         ${{ else }}:
-<<<<<<< HEAD
-          name: NetCore1ESPool-Svc-Internal
-=======
-          name: $(DncEngInternalBuildPool)
->>>>>>> ad662591
+          name: NetCore1ESPool-Svc-Internal
           demands: ImageOverride -equals windows.vs2019.amd64
       steps:
         - template: setup-maestro-vars.yml
