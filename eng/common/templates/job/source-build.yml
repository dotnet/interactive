parameters:
  # This template adds arcade-powered source-build to CI. The template produces a server job with a
  # default ID 'Source_Build_Complete' to put in a dependency list if necessary.

  # Specifies the prefix for source-build jobs added to pipeline. Use this if disambiguation needed.
  jobNamePrefix: 'Source_Build'

  # Defines the platform on which to run the job. By default, a linux-x64 machine, suitable for
  # managed-only repositories. This is an object with these properties:
  #
  # name: ''
  #   The name of the job. This is included in the job ID.
  # targetRID: ''
  #   The name of the target RID to use, instead of the one auto-detected by Arcade.
  # nonPortable: false
  #   Enables non-portable mode. This means a more specific RID (e.g. fedora.32-x64 rather than
  #   linux-x64), and compiling against distro-provided packages rather than portable ones.
  # skipPublishValidation: false
  #   Disables publishing validation.  By default, a check is performed to ensure no packages are
  #   published by source-build.
  # container: ''
  #   A container to use. Runs in docker.
  # pool: {}
  #   A pool to use. Runs directly on an agent.
  # buildScript: ''
  #   Specifies the build script to invoke to perform the build in the repo. The default
  #   './build.sh' should work for typical Arcade repositories, but this is customizable for
  #   difficult situations.
  # jobProperties: {}
  #   A list of job properties to inject at the top level, for potential extensibility beyond
  #   container and pool.
  platform: {}

jobs:
- job: ${{ parameters.jobNamePrefix }}_${{ parameters.platform.name }}
  displayName: Source-Build (${{ parameters.platform.name }})

  ${{ each property in parameters.platform.jobProperties }}:
    ${{ property.key }}: ${{ property.value }}

  ${{ if ne(parameters.platform.container, '') }}:
    container: ${{ parameters.platform.container }}

  ${{ if eq(parameters.platform.pool, '') }}:
    # The default VM host AzDO pool. This should be capable of running Docker containers: almost all
    # source-build builds run in Docker, including the default managed platform.
    # /eng/common/templates/variables/pool-providers.yml can't be used here (some customers declare variables already), so duplicate its logic
    pool:
<<<<<<< HEAD
      ${{ if eq(variables['System.TeamProject'], 'public') }}:
        name: NetCore-Svc-Public
        demands: ImageOverride -equals Build.Ubuntu.1804.Amd64.Open
      ${{ if eq(variables['System.TeamProject'], 'internal') }}:
        name: NetCore1ESPool-Svc-Internal
=======
      # Main environments
      ${{ if and(eq(variables['System.TeamProject'], 'public'), ne(contains(coalesce(variables['System.PullRequest.TargetBranch'], variables['Build.SourceBranch'], 'refs/heads/main'), 'release'), true)) }}:
        name: NetCore-Public
        demands: ImageOverride -equals Build.Ubuntu.1804.Amd64.Open
      ${{ if and(eq(variables['System.TeamProject'], 'internal'), ne(contains(coalesce(variables['System.PullRequest.TargetBranch'], variables['Build.SourceBranch'], 'refs/heads/main'), 'release'), true)) }}:
        name: NetCore1ESPool-Internal
>>>>>>> ad662591
        demands: ImageOverride -equals Build.Ubuntu.1804.Amd64

      # Servicing build environments
      ${{ if and(eq(variables['System.TeamProject'], 'public'), contains(coalesce(variables['System.PullRequest.TargetBranch'], variables['Build.SourceBranch'], 'refs/heads/main'), 'release')) }}:
        name: NetCore-Svc-Public
        demands: ImageOverride -equals Build.Ubuntu.1804.Amd64.Open
      ${{ if and(eq(variables['System.TeamProject'], 'internal'), contains(coalesce(variables['System.PullRequest.TargetBranch'], variables['Build.SourceBranch'], 'refs/heads/main'), 'release')) }}:
        name: NetCore1ESPool-Svc-Internal
        demands: ImageOverride -equals Build.Ubuntu.1804.Amd64

  ${{ if ne(parameters.platform.pool, '') }}:
    pool: ${{ parameters.platform.pool }}

  workspace:
    clean: all

  steps:
  - template: /eng/common/templates/steps/source-build.yml
    parameters:
      platform: ${{ parameters.platform }}<|MERGE_RESOLUTION|>--- conflicted
+++ resolved
@@ -46,20 +46,12 @@
     # source-build builds run in Docker, including the default managed platform.
     # /eng/common/templates/variables/pool-providers.yml can't be used here (some customers declare variables already), so duplicate its logic
     pool:
-<<<<<<< HEAD
-      ${{ if eq(variables['System.TeamProject'], 'public') }}:
+      # Main environments
+      ${{ if and(eq(variables['System.TeamProject'], 'public'), ne(contains(coalesce(variables['System.PullRequest.TargetBranch'], variables['Build.SourceBranch'], 'refs/heads/main'), 'release'), true)) }}:
         name: NetCore-Svc-Public
         demands: ImageOverride -equals Build.Ubuntu.1804.Amd64.Open
-      ${{ if eq(variables['System.TeamProject'], 'internal') }}:
+      ${{ if and(eq(variables['System.TeamProject'], 'internal'), ne(contains(coalesce(variables['System.PullRequest.TargetBranch'], variables['Build.SourceBranch'], 'refs/heads/main'), 'release'), true)) }}:
         name: NetCore1ESPool-Svc-Internal
-=======
-      # Main environments
-      ${{ if and(eq(variables['System.TeamProject'], 'public'), ne(contains(coalesce(variables['System.PullRequest.TargetBranch'], variables['Build.SourceBranch'], 'refs/heads/main'), 'release'), true)) }}:
-        name: NetCore-Public
-        demands: ImageOverride -equals Build.Ubuntu.1804.Amd64.Open
-      ${{ if and(eq(variables['System.TeamProject'], 'internal'), ne(contains(coalesce(variables['System.PullRequest.TargetBranch'], variables['Build.SourceBranch'], 'refs/heads/main'), 'release'), true)) }}:
-        name: NetCore1ESPool-Internal
->>>>>>> ad662591
         demands: ImageOverride -equals Build.Ubuntu.1804.Amd64
 
       # Servicing build environments
