--- conflicted
+++ resolved
@@ -29,17 +29,10 @@
   ${{ if eq(parameters.pool, '') }}:
     pool:
       ${{ if eq(variables['System.TeamProject'], 'public') }}:
-<<<<<<< HEAD
         name: NetCore-Svc-Public
         demands: ImageOverride -equals windows.vs2019.amd64.open
       ${{ if eq(variables['System.TeamProject'], 'internal') }}:
         name: NetCore1ESPool-Svc-Internal
-=======
-        name: $(DncEngPublicBuildPool)
-        demands: ImageOverride -equals windows.vs2019.amd64.open
-      ${{ if eq(variables['System.TeamProject'], 'internal') }}:
-        name: $(DncEngInternalBuildPool)
->>>>>>> ad662591
         demands: ImageOverride -equals windows.vs2019.amd64
 
   steps:
