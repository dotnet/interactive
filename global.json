--- conflicted
+++ resolved
@@ -9,11 +9,7 @@
     "rollForward": "latestMinor"
   },
   "msbuild-sdks": {
-<<<<<<< HEAD
-    "Microsoft.DotNet.Arcade.Sdk": "8.0.0-beta.25366.2",
+    "Microsoft.DotNet.Arcade.Sdk": "8.0.0-beta.25378.1",
     "Microsoft.Build.NoTargets": "3.7.0"
-=======
-    "Microsoft.DotNet.Arcade.Sdk": "8.0.0-beta.25378.1"
->>>>>>> 1669c078
   }
 }