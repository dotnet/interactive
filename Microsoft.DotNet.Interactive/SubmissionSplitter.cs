﻿// Copyright (c) .NET Foundation and contributors. All rights reserved.
// Licensed under the MIT license. See LICENSE file in the project root for full license information.

using System;
using System.Collections.Generic;
using System.CommandLine;
using System.CommandLine.Builder;
using System.CommandLine.Invocation;
using System.Linq;
using Microsoft.DotNet.Interactive.Commands;

namespace Microsoft.DotNet.Interactive
{
    internal class SubmissionSplitter
    {
        private Parser _directiveParser;

        private readonly List<Command> _directiveCommands = new List<Command>();

        public IReadOnlyCollection<ICommand> Directives => _directiveCommands;

        public IEnumerable<IKernelCommand> SplitSubmission(SubmitCode submitCode)
        {
            var directiveParser = GetDirectiveParser();

            var lines = new Queue<string>(
                submitCode.Code.Split(new[] { "\r\n", "\n" },
                                      StringSplitOptions.None));

            var nonDirectiveLines = new List<string>();
            var commands = new List<IKernelCommand>();
            var nugetCommands = new List<IKernelCommand>();
            var commandWasSplit = false;

            while (lines.Count > 0)
            {
                var currentLine = lines.Dequeue();

                var parseResult = directiveParser.Parse(currentLine);
                var command = parseResult.CommandResult.Command;

                if (parseResult.Errors.Count == 0)
                {
                    commandWasSplit = true;

                    if (AccumulatedSubmission() is { } cmd)
                    {
                        commands.Add(cmd);
                    }

<<<<<<< HEAD
                    var runDirective = new RunDirective(parseResult)
=======
                    yield return new RunDirective
>>>>>>> 974733ef
                    {
                        Handler = _ => _directiveParser.InvokeAsync(parseResult)
                    };

                    if (command.Name == "#r")
                    {
                        nugetCommands.Add(runDirective);
                    }
                    else
                    {
                        commands.Add(runDirective);
                    }
                }
                else
                {
                    if (command == parseResult.Parser.Configuration.RootCommand ||
                        command.Name == "#r")
                    {
                        nonDirectiveLines.Add(currentLine);
                    }
                    else
                    {
                        var message =
                            string.Join(Environment.NewLine,
                                        parseResult.Errors
                                                   .Select(e => e.ToString()));

                        commands.Add(new DisplayError(message));
                    }
                }
            }

            if (commandWasSplit)
            {
                if (AccumulatedSubmission() is { } command)
                {
                    commands.Add(command);
                }
            }
            else
            {
                commands.Add(submitCode);
            }

            if(nugetCommands.Count > 0)
            {
                var parseResult = directiveParser.Parse("#!nuget-restore");
                var runDirective = new RunDirective(parseResult)
                {
                    Handler = _ => _directiveParser.InvokeAsync(parseResult)
                };
                nugetCommands.Add(runDirective);
            }

            return nugetCommands.Concat(commands);

            IKernelCommand AccumulatedSubmission()
            {
                if (nonDirectiveLines.Any())
                {
                    var code = string.Join(Environment.NewLine, nonDirectiveLines);

                    nonDirectiveLines.Clear();

                    if (!string.IsNullOrWhiteSpace(code))
                    {
                        return new SubmitCode(code);
                    }
                }

                return null;
            }
        }

        private Parser GetDirectiveParser()
        {
            if (_directiveParser == null)
            {
                var root = new RootCommand();

                foreach (var c in _directiveCommands)
                {
                    root.Add(c);
                }

                var commandLineBuilder =
                    new CommandLineBuilder(root)
                        .ParseResponseFileAs(ResponseFileHandling.Disabled)
                        .UseMiddleware(
                            context => context.BindingContext
                                              .AddService(
                                                  typeof(KernelInvocationContext),
                                                  () => KernelInvocationContext.Current));

                commandLineBuilder.EnableDirectives = false;
                
                _directiveParser = commandLineBuilder.Build();
            }

            return _directiveParser;
        }

        public void AddDirective(Command command)
        {
            if (command == null)
            {
                throw new ArgumentNullException(nameof(command));
            }

            if (!command.Name.StartsWith("#") &&
                !command.Name.StartsWith("%"))
            {
                throw new ArgumentException("Directives must begin with # or %");
            }

            _directiveCommands.Add(command);
            _directiveParser = null;
        }
    }
}<|MERGE_RESOLUTION|>--- conflicted
+++ resolved
@@ -48,11 +48,7 @@
                         commands.Add(cmd);
                     }
 
-<<<<<<< HEAD
-                    var runDirective = new RunDirective(parseResult)
-=======
-                    yield return new RunDirective
->>>>>>> 974733ef
+                    var runDirective=new RunDirective
                     {
                         Handler = _ => _directiveParser.InvokeAsync(parseResult)
                     };
@@ -100,7 +96,7 @@
             if(nugetCommands.Count > 0)
             {
                 var parseResult = directiveParser.Parse("#!nuget-restore");
-                var runDirective = new RunDirective(parseResult)
+                var runDirective = new RunDirective
                 {
                     Handler = _ => _directiveParser.InvokeAsync(parseResult)
                 };
