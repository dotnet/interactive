--- conflicted
+++ resolved
@@ -1603,10 +1603,7 @@
 
             await kernel.SubmitCodeAsync(@"
 #r ""nuget:System.Text.Json""
-<<<<<<< HEAD
-=======
 using System.Text.Json;
->>>>>>> 3c6f701a
 ");
             // It should work, no errors and the requested package should be added
             events.Should()
