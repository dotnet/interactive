// Copyright (c) .NET Foundation and contributors. All rights reserved.
// Licensed under the MIT license. See LICENSE file in the project root for full license information.

using System;
using System.Collections.Generic;
using System.CommandLine;
using System.CommandLine.Invocation;
using System.CommandLine.Parsing;
using System.CommandLine.Rendering;
using System.IO;
using System.Linq;
using System.Threading.Tasks;
using Microsoft.AspNetCore.Html;
using Microsoft.DotNet.Interactive.Commands;
using Microsoft.DotNet.Interactive.Events;
using Microsoft.DotNet.Interactive.Formatting;
using static Microsoft.DotNet.Interactive.Formatting.PocketViewTags;

namespace Microsoft.DotNet.Interactive.CSharp
{
    public static class CSharpKernelExtensions
    {
        public static CSharpKernel UseDefaultFormatting(
            this CSharpKernel kernel)
        {
            var command = new SubmitCode($@"
using static {typeof(PocketViewTags).FullName};
using {typeof(PocketView).Namespace};
");

            kernel.DeferCommand(command);

            return kernel;
        }

        public static CSharpKernel UseKernelHelpers(
            this CSharpKernel kernel)
        {
            var command = new SubmitCode($@"
using static {typeof(Kernel).FullName};
");

            kernel.DeferCommand(command);

            return kernel;
        }

<<<<<<< HEAD
=======
        public static CSharpKernel UseNugetDirective(this CSharpKernel kernel)
        {
            var restoreContext = new PackageRestoreContext();
            kernel.SetProperty(restoreContext);
            kernel.RegisterForDisposal(restoreContext);

            kernel.AddDirective(i(restoreContext));
            kernel.AddDirective(r(restoreContext));

            var restore = new Command("#!nuget-restore")
            {
                Handler = CommandHandler.Create(DoNugetRestore(kernel, restoreContext)),
                IsHidden = true
            };

            kernel.AddDirective(restore);

            return kernel;
        }

        private static Command i(PackageRestoreContext restoreContext)
        {
            var iDirective = new Command("#i", "Specifies an assembly search path or NuGet package source")
            {
                new Argument<string>("source")
            };
            iDirective.Handler = CommandHandler.Create<string, KernelInvocationContext>((source, context) =>
            {
                restoreContext.AddRestoreSource(source.Replace("nuget:", ""));

                IHtmlContent content = div(
                    strong("Restore sources"),
                    ul(restoreContext.RestoreSources
                                    .Select(s => li(span(s)))));

                context.DisplayAsync(content);
            });
            return iDirective;
        }

        private static Command r(PackageRestoreContext restoreContext)
        {
            var rDirective = new Command("#r", "References an assembly or package")
            {
                new Argument<PackageReferenceOrFileInfo>(
                    result =>
                    {
                        var token = result.Tokens
                                          .Select(t => t.Value)
                                          .SingleOrDefault();

                        if (PackageReference.TryParse(token, out var reference))
                        {
                            return reference;
                        }

                        if (token != null &&
                            !token.StartsWith("nuget:") &&
                            !Path.EndsInDirectorySeparator(token))
                        {
                            return new FileInfo(token);
                        }

                        result.ErrorMessage = $"Unable to parse package reference: \"{token}\"";

                        return null;
                    })
                {
                    Name = "package"
                }
            };

            rDirective.Handler = CommandHandler.Create<PackageReferenceOrFileInfo, KernelInvocationContext>(HandleAddPackageReference);

            return rDirective;

            Task HandleAddPackageReference(
                PackageReferenceOrFileInfo package,
                KernelInvocationContext context)
            {
                if (package?.Value is PackageReference pkg)
                {
                    var alreadyGotten = restoreContext.ResolvedPackageReferences
                                                      .Concat(restoreContext.RequestedPackageReferences)
                                                      .FirstOrDefault(r => r.PackageName.Equals(pkg.PackageName, StringComparison.OrdinalIgnoreCase));

                    if (alreadyGotten is { } && !string.IsNullOrWhiteSpace(pkg.PackageVersion) && pkg.PackageVersion != alreadyGotten.PackageVersion)
                    {
                        var errorMessage = GenerateErrorMessage(pkg, alreadyGotten).ToString(OutputMode.NonAnsi);
                        context.Publish(new ErrorProduced(errorMessage));
                    }
                    else
                    {
                        var added = restoreContext.GetOrAddPackageReference(pkg.PackageName, pkg.PackageVersion);

                        if (added is null)
                        {
                            var errorMessage = GenerateErrorMessage(pkg).ToString(OutputMode.NonAnsi);

                            context.Publish(new ErrorProduced(errorMessage));
                        }
                    }

                    static TextSpan GenerateErrorMessage(
                        PackageReference requested,
                        PackageReference existing = null)
                    {
                        var spanFormatter = new TextSpanFormatter();
                        if (existing != null)
                        {
                            if (!string.IsNullOrEmpty(requested.PackageName))
                            {
                                if (!string.IsNullOrEmpty(requested.PackageVersion))
                                {
                                    return spanFormatter.ParseToSpan(
                                        $"{Ansi.Color.Foreground.Red}{requested.PackageName} version {requested.PackageVersion} cannot be added because version {existing.PackageVersion} was added previously.{Ansi.Color.Off}");
                                }
                            }
                        }

                        return spanFormatter.ParseToSpan($"Invalid Package specification: '{requested}'");
                    }
                }

                return Task.CompletedTask;
            }
        }

        private class PackageReferenceComparer : IEqualityComparer<PackageReference>
        {
            public bool Equals(PackageReference x, PackageReference y) =>
                string.Equals(
                    GetDisplayValueId(x),
                    GetDisplayValueId(y),
                    StringComparison.OrdinalIgnoreCase);

            public int GetHashCode(PackageReference obj) => obj.PackageName.ToLowerInvariant().GetHashCode();

            public static string GetDisplayValueId(PackageReference package)
            {
                return package.PackageName.ToLowerInvariant();
            }

            public static IEqualityComparer<PackageReference> Instance { get; } = new PackageReferenceComparer();
        }

        internal static KernelCommandInvocation DoNugetRestore(
            CSharpKernel kernel,
            PackageRestoreContext restoreContext)
        {
            return async (command, invocationContext) =>
            {
                KernelCommandInvocation restore = async (_, context) =>
                {
                    var messages = new Dictionary<PackageReference, string>(new PackageReferenceComparer());
                    var displayedValues = new Dictionary<string, DisplayedValue>();

                    var newlyRequestedPackages =
                        restoreContext.RequestedPackageReferences
                                      .Except(restoreContext.ResolvedPackageReferences, PackageReferenceComparer.Instance);

                    foreach (var package in newlyRequestedPackages)
                    {
                        var message = InstallingPackageMessage(package) + "...";
                        var displayedValue = context.Display(message);
                        displayedValues[PackageReferenceComparer.GetDisplayValueId(package)] = displayedValue;
                        messages.Add(package, message);
                    }

                    // Restore packages
                    var restorePackagesTask = restoreContext.RestoreAsync();
                    while (await Task.WhenAny(Task.Delay(500), restorePackagesTask) != restorePackagesTask)
                    {
                        foreach (var key in messages.Keys.ToArray())
                        {
                            var message = messages[key] + ".";
                            var displayedValue = displayedValues[PackageReferenceComparer.GetDisplayValueId(key)];
                            displayedValue.Update(message);
                            messages[key] = message;
                        }
                    }

                    var helper = kernel.NativeAssemblyLoadHelper;

                    var result = await restorePackagesTask;

                    if (result.Succeeded)
                    {
                        var nativeLibraryProbingPaths = result.NativeLibraryProbingPaths;
                        helper?.AddNativeLibraryProbingPaths(nativeLibraryProbingPaths);

                        if (helper != null)
                        {
                            foreach (var addedReference in result.ResolvedReferences)
                            {
                                helper.Handle(addedReference);
                            }
                        }

                        kernel.AddScriptReferences(result.ResolvedReferences);

                        foreach (var resolvedReference in result.ResolvedReferences)
                        {
                            if (displayedValues.TryGetValue(
                                PackageReferenceComparer.GetDisplayValueId(resolvedReference), out var displayedValue))
                            {
                                displayedValue.Update(
                                    $"Installed package {resolvedReference.PackageName} version {resolvedReference.PackageVersion}");
                            }

                            context.Publish(new PackageAdded(resolvedReference));

                        }
                    }
                    else
                    {
                        var errors = $"{string.Join(Environment.NewLine, result.Errors)}";

                        context.Fail(message: errors);
                    }
                };

                await invocationContext.QueueAction(restore);
            };

            static string InstallingPackageMessage(PackageReference package)
            {
                string message = null;

                if (!string.IsNullOrEmpty(package.PackageName))
                {
                    message = $"Installing package {package.PackageName}";
                    if (!string.IsNullOrWhiteSpace(package.PackageVersion))
                    {
                        message += $", version {package.PackageVersion}";
                    }
                }

                return message;
            }
        }

>>>>>>> 34717a5b
        public static CSharpKernel UseWho(this CSharpKernel kernel)
        {
            kernel.AddDirective(who_and_whos());
            Formatter.Register(new CurrentVariablesFormatter());
            return kernel;
        }

        private static Command who_and_whos()
        {
            var command = new Command("#!whos", "Display the names of the current top-level variables and their values.")
            {
                Handler = CommandHandler.Create((ParseResult parseResult, KernelInvocationContext context) =>
                {
                    var alias = parseResult.CommandResult.Token.Value;

                    var detailed = alias == "#!whos";

                    Display(context, detailed);

                    return Task.CompletedTask;
                })
            };

            // FIX: (who_and_whos) this should be a separate command with separate help
            command.AddAlias("#!who");

            return command;

            void Display(KernelInvocationContext context, bool detailed)
            {
                if (context.Command is SubmitCode &&
                    context.HandlingKernel is CSharpKernel kernel)
                {
                    var variables = kernel.ScriptState.Variables.Select(v => new CurrentVariable(v.Name, v.Type, v.Value));

                    var currentVariables = new CurrentVariables(
                        variables,
                        detailed);

                    var html = currentVariables
                        .ToDisplayString(HtmlFormatter.MimeType);

                    context.Publish(
                        new DisplayedValueProduced(
                            html,
                            context.Command,
                            new[]
                            {
                                new FormattedValue(
                                    HtmlFormatter.MimeType,
                                    html)
                            }));
                }
            }
        }
<<<<<<< HEAD
=======


>>>>>>> 34717a5b
    }
}<|MERGE_RESOLUTION|>--- conflicted
+++ resolved
@@ -45,251 +45,6 @@
             return kernel;
         }
 
-<<<<<<< HEAD
-=======
-        public static CSharpKernel UseNugetDirective(this CSharpKernel kernel)
-        {
-            var restoreContext = new PackageRestoreContext();
-            kernel.SetProperty(restoreContext);
-            kernel.RegisterForDisposal(restoreContext);
-
-            kernel.AddDirective(i(restoreContext));
-            kernel.AddDirective(r(restoreContext));
-
-            var restore = new Command("#!nuget-restore")
-            {
-                Handler = CommandHandler.Create(DoNugetRestore(kernel, restoreContext)),
-                IsHidden = true
-            };
-
-            kernel.AddDirective(restore);
-
-            return kernel;
-        }
-
-        private static Command i(PackageRestoreContext restoreContext)
-        {
-            var iDirective = new Command("#i", "Specifies an assembly search path or NuGet package source")
-            {
-                new Argument<string>("source")
-            };
-            iDirective.Handler = CommandHandler.Create<string, KernelInvocationContext>((source, context) =>
-            {
-                restoreContext.AddRestoreSource(source.Replace("nuget:", ""));
-
-                IHtmlContent content = div(
-                    strong("Restore sources"),
-                    ul(restoreContext.RestoreSources
-                                    .Select(s => li(span(s)))));
-
-                context.DisplayAsync(content);
-            });
-            return iDirective;
-        }
-
-        private static Command r(PackageRestoreContext restoreContext)
-        {
-            var rDirective = new Command("#r", "References an assembly or package")
-            {
-                new Argument<PackageReferenceOrFileInfo>(
-                    result =>
-                    {
-                        var token = result.Tokens
-                                          .Select(t => t.Value)
-                                          .SingleOrDefault();
-
-                        if (PackageReference.TryParse(token, out var reference))
-                        {
-                            return reference;
-                        }
-
-                        if (token != null &&
-                            !token.StartsWith("nuget:") &&
-                            !Path.EndsInDirectorySeparator(token))
-                        {
-                            return new FileInfo(token);
-                        }
-
-                        result.ErrorMessage = $"Unable to parse package reference: \"{token}\"";
-
-                        return null;
-                    })
-                {
-                    Name = "package"
-                }
-            };
-
-            rDirective.Handler = CommandHandler.Create<PackageReferenceOrFileInfo, KernelInvocationContext>(HandleAddPackageReference);
-
-            return rDirective;
-
-            Task HandleAddPackageReference(
-                PackageReferenceOrFileInfo package,
-                KernelInvocationContext context)
-            {
-                if (package?.Value is PackageReference pkg)
-                {
-                    var alreadyGotten = restoreContext.ResolvedPackageReferences
-                                                      .Concat(restoreContext.RequestedPackageReferences)
-                                                      .FirstOrDefault(r => r.PackageName.Equals(pkg.PackageName, StringComparison.OrdinalIgnoreCase));
-
-                    if (alreadyGotten is { } && !string.IsNullOrWhiteSpace(pkg.PackageVersion) && pkg.PackageVersion != alreadyGotten.PackageVersion)
-                    {
-                        var errorMessage = GenerateErrorMessage(pkg, alreadyGotten).ToString(OutputMode.NonAnsi);
-                        context.Publish(new ErrorProduced(errorMessage));
-                    }
-                    else
-                    {
-                        var added = restoreContext.GetOrAddPackageReference(pkg.PackageName, pkg.PackageVersion);
-
-                        if (added is null)
-                        {
-                            var errorMessage = GenerateErrorMessage(pkg).ToString(OutputMode.NonAnsi);
-
-                            context.Publish(new ErrorProduced(errorMessage));
-                        }
-                    }
-
-                    static TextSpan GenerateErrorMessage(
-                        PackageReference requested,
-                        PackageReference existing = null)
-                    {
-                        var spanFormatter = new TextSpanFormatter();
-                        if (existing != null)
-                        {
-                            if (!string.IsNullOrEmpty(requested.PackageName))
-                            {
-                                if (!string.IsNullOrEmpty(requested.PackageVersion))
-                                {
-                                    return spanFormatter.ParseToSpan(
-                                        $"{Ansi.Color.Foreground.Red}{requested.PackageName} version {requested.PackageVersion} cannot be added because version {existing.PackageVersion} was added previously.{Ansi.Color.Off}");
-                                }
-                            }
-                        }
-
-                        return spanFormatter.ParseToSpan($"Invalid Package specification: '{requested}'");
-                    }
-                }
-
-                return Task.CompletedTask;
-            }
-        }
-
-        private class PackageReferenceComparer : IEqualityComparer<PackageReference>
-        {
-            public bool Equals(PackageReference x, PackageReference y) =>
-                string.Equals(
-                    GetDisplayValueId(x),
-                    GetDisplayValueId(y),
-                    StringComparison.OrdinalIgnoreCase);
-
-            public int GetHashCode(PackageReference obj) => obj.PackageName.ToLowerInvariant().GetHashCode();
-
-            public static string GetDisplayValueId(PackageReference package)
-            {
-                return package.PackageName.ToLowerInvariant();
-            }
-
-            public static IEqualityComparer<PackageReference> Instance { get; } = new PackageReferenceComparer();
-        }
-
-        internal static KernelCommandInvocation DoNugetRestore(
-            CSharpKernel kernel,
-            PackageRestoreContext restoreContext)
-        {
-            return async (command, invocationContext) =>
-            {
-                KernelCommandInvocation restore = async (_, context) =>
-                {
-                    var messages = new Dictionary<PackageReference, string>(new PackageReferenceComparer());
-                    var displayedValues = new Dictionary<string, DisplayedValue>();
-
-                    var newlyRequestedPackages =
-                        restoreContext.RequestedPackageReferences
-                                      .Except(restoreContext.ResolvedPackageReferences, PackageReferenceComparer.Instance);
-
-                    foreach (var package in newlyRequestedPackages)
-                    {
-                        var message = InstallingPackageMessage(package) + "...";
-                        var displayedValue = context.Display(message);
-                        displayedValues[PackageReferenceComparer.GetDisplayValueId(package)] = displayedValue;
-                        messages.Add(package, message);
-                    }
-
-                    // Restore packages
-                    var restorePackagesTask = restoreContext.RestoreAsync();
-                    while (await Task.WhenAny(Task.Delay(500), restorePackagesTask) != restorePackagesTask)
-                    {
-                        foreach (var key in messages.Keys.ToArray())
-                        {
-                            var message = messages[key] + ".";
-                            var displayedValue = displayedValues[PackageReferenceComparer.GetDisplayValueId(key)];
-                            displayedValue.Update(message);
-                            messages[key] = message;
-                        }
-                    }
-
-                    var helper = kernel.NativeAssemblyLoadHelper;
-
-                    var result = await restorePackagesTask;
-
-                    if (result.Succeeded)
-                    {
-                        var nativeLibraryProbingPaths = result.NativeLibraryProbingPaths;
-                        helper?.AddNativeLibraryProbingPaths(nativeLibraryProbingPaths);
-
-                        if (helper != null)
-                        {
-                            foreach (var addedReference in result.ResolvedReferences)
-                            {
-                                helper.Handle(addedReference);
-                            }
-                        }
-
-                        kernel.AddScriptReferences(result.ResolvedReferences);
-
-                        foreach (var resolvedReference in result.ResolvedReferences)
-                        {
-                            if (displayedValues.TryGetValue(
-                                PackageReferenceComparer.GetDisplayValueId(resolvedReference), out var displayedValue))
-                            {
-                                displayedValue.Update(
-                                    $"Installed package {resolvedReference.PackageName} version {resolvedReference.PackageVersion}");
-                            }
-
-                            context.Publish(new PackageAdded(resolvedReference));
-
-                        }
-                    }
-                    else
-                    {
-                        var errors = $"{string.Join(Environment.NewLine, result.Errors)}";
-
-                        context.Fail(message: errors);
-                    }
-                };
-
-                await invocationContext.QueueAction(restore);
-            };
-
-            static string InstallingPackageMessage(PackageReference package)
-            {
-                string message = null;
-
-                if (!string.IsNullOrEmpty(package.PackageName))
-                {
-                    message = $"Installing package {package.PackageName}";
-                    if (!string.IsNullOrWhiteSpace(package.PackageVersion))
-                    {
-                        message += $", version {package.PackageVersion}";
-                    }
-                }
-
-                return message;
-            }
-        }
-
->>>>>>> 34717a5b
         public static CSharpKernel UseWho(this CSharpKernel kernel)
         {
             kernel.AddDirective(who_and_whos());
@@ -345,10 +100,5 @@
                 }
             }
         }
-<<<<<<< HEAD
-=======
-
-
->>>>>>> 34717a5b
     }
 }