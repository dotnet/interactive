﻿// Copyright (c) .NET Foundation and contributors. All rights reserved.
// Licensed under the MIT license. See LICENSE file in the project root for full license information.

using System;
using System.Collections.Generic;
using System.IO;
using System.Linq;
using System.Reflection;
using System.Text;
using System.Threading.Tasks;
using Microsoft.CodeAnalysis;
using Microsoft.CodeAnalysis.Completion;
using Microsoft.CodeAnalysis.CSharp;
using Microsoft.CodeAnalysis.CSharp.Scripting;
using Microsoft.CodeAnalysis.Recommendations;
using Microsoft.CodeAnalysis.Scripting;
using Microsoft.DotNet.Interactive.Commands;
using Microsoft.DotNet.Interactive.Events;
using Microsoft.DotNet.Interactive.Extensions;
using Microsoft.DotNet.Interactive.Formatting;
using Microsoft.DotNet.Interactive.Utility;
using XPlot.Plotly;
using Task = System.Threading.Tasks.Task;

namespace Microsoft.DotNet.Interactive.CSharp
{
    public class CSharpKernel : 
        KernelBase, 
        IExtensibleKernel,
        ISupportNuget
    {
        internal const string DefaultKernelName = "csharp";
        internal const string DefaultScriptExtension = ".csx";

        private static readonly MethodInfo _hasReturnValueMethod = typeof(Script)
            .GetMethod("HasReturnValue", BindingFlags.Instance | BindingFlags.NonPublic);

        protected CSharpParseOptions _csharpParseOptions =
            new CSharpParseOptions(LanguageVersion.Default, kind: SourceCodeKind.Script);

        private WorkspaceFixture _fixture;

        internal ScriptOptions ScriptOptions =
            ScriptOptions.Default
                         .AddImports(
                             "System",
                             "System.Text",
                             "System.Collections",
                             "System.Collections.Generic",
                             "System.Threading.Tasks",
                             "System.Linq")
                         .AddReferences(
                             typeof(Enumerable).Assembly,
                             typeof(IEnumerable<>).Assembly,
                             typeof(Task<>).Assembly,
                             typeof(IKernel).Assembly,
                             typeof(CSharpKernel).Assembly,
                             typeof(PocketView).Assembly,
                             typeof(PlotlyChart).Assembly);

        private readonly AssemblyBasedExtensionLoader _extensionLoader = new AssemblyBasedExtensionLoader();

        public CSharpKernel() : base(DefaultKernelName)
        {
<<<<<<< HEAD
            Name = DefaultKernelName;
=======
            NativeAssemblyLoadHelper = new NativeAssemblyLoadHelper(this);
            RegisterForDisposal(NativeAssemblyLoadHelper);
>>>>>>> dc63dec9
            RegisterForDisposal(() =>
            {
                ScriptState = null;
            });
        }

        public ScriptState ScriptState { get; private set; }

        public void AddScriptReferences(IReadOnlyList<ResolvedPackageReference> resolvedReferences)
        {
            var references = resolvedReferences
                             .SelectMany(r => r.AssemblyPaths)
                             .Select(r => MetadataReference.CreateFromFile(r.FullName));

            ScriptOptions = ScriptOptions.AddReferences(references);
        }

        public string ScriptExtension { get { return DefaultScriptExtension; } }

        public Task<bool> IsCompleteSubmissionAsync(string code)
        {
            var syntaxTree = SyntaxFactory.ParseSyntaxTree(code, _csharpParseOptions);
            return Task.FromResult(SyntaxFactory.IsCompleteSubmission(syntaxTree));
        }

        public override bool TryGetVariable(
            string name,
            out object value)
        {
            if (ScriptState?.Variables
                           .LastOrDefault(v => v.Name == name) is {} variable)
            {
                value = variable.Value;
                return true;
            }

            value = default;
            return false;
        }

        protected override async Task HandleSubmitCode(
            SubmitCode submitCode,
            KernelInvocationContext context)
        {
            var codeSubmissionReceived = new CodeSubmissionReceived(submitCode);

            context.Publish(codeSubmissionReceived);

            var code = submitCode.Code;
            var isComplete = await IsCompleteSubmissionAsync(submitCode.Code);

            if (isComplete)
            {
                context.Publish(new CompleteCodeSubmissionReceived(submitCode));
            }
            else
            {
                context.Publish(new IncompleteCodeSubmissionReceived(submitCode));
            }

            if (submitCode.SubmissionType == SubmissionType.Diagnose)
            {
                return;
            }

            Exception exception = null;

            if (!context.CancellationToken.IsCancellationRequested)
            {
                ScriptOptions = ScriptOptions.WithMetadataResolver(
                    ScriptMetadataResolver.Default.WithBaseDirectory(
                        Directory.GetCurrentDirectory()));

                try
                {
                    if (ScriptState == null)
                    {
                        ScriptState = await CSharpScript.RunAsync(
                                                            code,
                                                            ScriptOptions,
                                                            cancellationToken: context.CancellationToken)
                                                        .UntilCancelled(context.CancellationToken);
                    }
                    else
                    {
                        ScriptState = await ScriptState.ContinueWithAsync(
                                                           code,
                                                           ScriptOptions,
                                                           catchException: e =>
                                                           {
                                                               exception = e;
                                                               return true;
                                                           },
                                                           cancellationToken: context.CancellationToken)
                                                       .UntilCancelled(context.CancellationToken);
                    }
                }
                catch (CompilationErrorException cpe)
                {
                    exception = new CodeSubmissionCompilationErrorException(cpe);
                }
                catch (Exception e)
                {
                    exception = e;
                }
            }

            if (!context.CancellationToken.IsCancellationRequested)
            {
                if (exception != null)
                {
                    string message = null;

                    if (exception is CodeSubmissionCompilationErrorException compilationError)
                    {
                        message =
                            string.Join(Environment.NewLine,
                                (compilationError.InnerException as CompilationErrorException)?.Diagnostics.Select(d => d.ToString()) ?? Enumerable.Empty<string>());
                    }

                    context.Fail(exception, message);
                }
                else
                {
                    if (ScriptState != null && HasReturnValue)
                    {
                        var formattedValues = FormattedValue.FromObject(ScriptState.ReturnValue);
                        context.Publish(
                            new ReturnValueProduced(
                                ScriptState.ReturnValue,
                                submitCode,
                                formattedValues));
                    }
                }
            }
            else
            {
                context.Fail(null, "Command cancelled");
            }
        }

        protected override async Task HandleRequestCompletion(
            RequestCompletion requestCompletion,
            KernelInvocationContext context)
        {
            var completionRequestReceived = new CompletionRequestReceived(requestCompletion);

            context.Publish(completionRequestReceived);

            var completionList =
                await GetCompletionList(
                    requestCompletion.Code,
                    requestCompletion.CursorPosition);

            context.Publish(new CompletionRequestCompleted(completionList, requestCompletion));
        }

        private async Task<IEnumerable<CompletionItem>> GetCompletionList(
            string code,
            int cursorPosition)
        {
            var compilation = ScriptState.Script.GetCompilation();
            var originalCode =
                ScriptState?.Script.Code ?? string.Empty;

            var buffer = new StringBuilder(originalCode);
            if (!string.IsNullOrWhiteSpace(originalCode) && !originalCode.EndsWith(Environment.NewLine))
            {
                buffer.AppendLine();
            }

            buffer.AppendLine(code);
            var fullScriptCode = buffer.ToString();
            var offset = fullScriptCode.LastIndexOf(code, StringComparison.InvariantCulture);
            var absolutePosition = Math.Max(offset, 0) + cursorPosition;

            if (_fixture == null || ShouldRebuild())
            {
                _fixture = new WorkspaceFixture(compilation.Options, compilation.References);
            }

            var document = _fixture.ForkDocument(fullScriptCode);
            var service = CompletionService.GetService(document);

            var completionList = await service.GetCompletionsAsync(document, absolutePosition);
            var semanticModel = await document.GetSemanticModelAsync();
            var symbols = await Recommender.GetRecommendedSymbolsAtPositionAsync(semanticModel, absolutePosition, document.Project.Solution.Workspace);

            var symbolToSymbolKey = new Dictionary<(string, int), ISymbol>();
            foreach (var symbol in symbols)
            {
                var key = (symbol.Name, (int)symbol.Kind);
                if (!symbolToSymbolKey.ContainsKey(key))
                {
                    symbolToSymbolKey[key] = symbol;
                }
            }
            var items = completionList.Items.Select(item => item.ToModel(symbolToSymbolKey, document)).ToArray();

            return items;

            bool ShouldRebuild()
            {
                return compilation.References.Count() != _fixture.MetadataReferences.Count();
            }
        }

        public async Task LoadExtensionsFromDirectoryAsync(
            DirectoryInfo directory,
            KernelInvocationContext context)
        {
            await _extensionLoader.LoadFromDirectoryAsync(
                directory,
                this,
                context);
        }

        private bool HasReturnValue =>
            ScriptState != null &&
            (bool)_hasReturnValueMethod.Invoke(ScriptState.Script, null);
    }

}<|MERGE_RESOLUTION|>--- conflicted
+++ resolved
@@ -62,12 +62,9 @@
 
         public CSharpKernel() : base(DefaultKernelName)
         {
-<<<<<<< HEAD
             Name = DefaultKernelName;
-=======
             NativeAssemblyLoadHelper = new NativeAssemblyLoadHelper(this);
             RegisterForDisposal(NativeAssemblyLoadHelper);
->>>>>>> dc63dec9
             RegisterForDisposal(() =>
             {
                 ScriptState = null;
