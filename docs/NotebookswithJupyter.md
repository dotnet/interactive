--- conflicted
+++ resolved
@@ -1,18 +1,14 @@
 # Using .NET notebooks with Jupyter Notebook / JupyterLab
 
-<<<<<<< HEAD
 To use the .NET Interactive kernel for your multi-language notebooks in Jupyter or JupyterLab, you need to first install the .NET Interactive kernel.  
-=======
-There are two ways to use .NET notebooks on your machine with .NET Interactive:
 
 * Install .NET Interactive as a Jupyter kernel for use with Jupyter Notebook, JupyterLab, nteract, and others.
 
 or 
 
-* Install the [.NET Interactive Notebooks extension](https://marketplace.visualstudio.com/items?itemName=ms-dotnettools.dotnet-interactive-vscode)
+* Install the [Polyglot Notebooks extension](https://marketplace.visualstudio.com/items?itemName=ms-dotnettools.dotnet-interactive-vscode)
 
 Both of these methods can read and write `.ipynb` files, which are fully portable between them.
->>>>>>> 518410fa
 
 ## Installing .NET Interactive as a Jupyter kernel
 
