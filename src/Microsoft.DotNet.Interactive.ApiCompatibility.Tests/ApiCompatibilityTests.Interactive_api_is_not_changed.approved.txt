--- conflicted
+++ resolved
@@ -440,12 +440,6 @@
     public Microsoft.DotNet.Interactive.FormattedValue FormattedValue { get;}
     public System.String Name { get;}
     public System.Object Value { get;}
-<<<<<<< HEAD
-  public enum SubmissionType : System.Enum, System.IComparable, System.IConvertible, System.IFormattable, System.ISpanFormattable
-    Run=0
-    Diagnose=1
-=======
->>>>>>> f0979a53
   public class SubmitCode : KernelCommand, System.IEquatable<KernelCommand>
     .ctor(System.String code, System.String targetKernelName = null)
     public System.String Code { get;}
