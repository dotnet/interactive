// Copyright (c) .NET Foundation and contributors. All rights reserved.
// Licensed under the MIT license. See LICENSE file in the project root for full license information.

using System;
using System.CommandLine;
using System.IO;
using System.Threading.Tasks;
using FluentAssertions;
using Microsoft.DotNet.Interactive.Commands;
using Microsoft.DotNet.Interactive.CSharp;
using Microsoft.DotNet.Interactive.Events;
using Xunit;

namespace Microsoft.DotNet.Interactive.Tests;

public class InputsWithinMagicCommandsTests : IDisposable
{
    private readonly CompositeKernel kernel;
    private RequestInput _receivedRequestInput = null;
    private string _receivedUserInput = null;
    private readonly Command _shimCommand;

    public InputsWithinMagicCommandsTests()
    {
        kernel = CreateKernel();

        kernel.RegisterCommandHandler<RequestInput>((requestInput, context) =>
        {
            _receivedRequestInput = requestInput;
            context.Publish(new InputProduced("hello!", requestInput));
            return Task.CompletedTask;
        });

        kernel.SetDefaultTargetKernelNameForCommand(typeof(RequestInput), kernel.Name);

        var stringOption = new Option<string>("--string");
        _shimCommand = new("#!shim")
        {
            stringOption
        };
        _shimCommand.SetHandler(context =>
        {
            _receivedUserInput = context.ParseResult.GetValueForOption(stringOption);
        });

<<<<<<< HEAD
        kernel.FindKernelByName("csharp").AddDirective(shim);
=======
        kernel.FindKernel("csharp").AddDirective(_shimCommand);
>>>>>>> 557b07bd
    }

    public void Dispose()
    {
        kernel.Dispose();
    }

    [Fact]
    public async Task Input_token_in_magic_command_prompts_user_for_input()
    {
        await kernel.SendAsync(new SubmitCode("#!shim --string @input:input-please", "csharp"));

        _receivedRequestInput.IsPassword.Should().BeFalse();

        _receivedRequestInput
            .Should()
            .BeOfType<RequestInput>()
            .Which
            .Prompt
            .Should()
            .Be("Please enter a value for field \"input-please\".");
    }

    [Fact]
    public async Task Input_token_in_magic_command_prompts_user_passes_user_input_to_directive__to_handler()
    {
        await kernel.SendAsync(new SubmitCode("#!shim --string @input:input-please", "csharp"));

        _receivedUserInput.Should().Be("hello!");
    }

    [Fact]
    public async Task Input_token_in_magic_command_prompts_user_for_password()
    {
        await kernel.SendAsync(new SubmitCode("#!shim --string @password:input-please", "csharp"));

        _receivedRequestInput.IsPassword.Should().BeTrue();

        _receivedRequestInput
            .Should()
            .BeOfType<RequestInput>()
            .Which
            .Prompt
            .Should()
            .Be("Please enter a value for field \"input-please\".");
    }

    // FIX: (InputsWithinMagicCommandsTests) other default type hints
    // https://developer.mozilla.org/en-US/docs/Web/HTML/Element/input

    [Fact]
    public async Task An_input_type_hint_is_set_for_file_inputs()
    {
        _shimCommand.Add(new Option<FileInfo>("--file"));

        await kernel.SendAsync(new SubmitCode("#!shim --file @input:file-please\n// some more stuff", "csharp"));

        _receivedRequestInput.InputTypeHint.Should().Be("file");
    }

    private static CompositeKernel CreateKernel() =>
        new()
        {
            new CSharpKernel()
                .UseNugetDirective()
                .UseKernelHelpers()
                .UseValueSharing(),
            new KeyValueStoreKernel()
        };
}<|MERGE_RESOLUTION|>--- conflicted
+++ resolved
@@ -43,11 +43,7 @@
             _receivedUserInput = context.ParseResult.GetValueForOption(stringOption);
         });
 
-<<<<<<< HEAD
         kernel.FindKernelByName("csharp").AddDirective(shim);
-=======
-        kernel.FindKernel("csharp").AddDirective(_shimCommand);
->>>>>>> 557b07bd
     }
 
     public void Dispose()
