﻿using System;
using System.Collections.Generic;
using System.Linq;
using System.Threading.Tasks;
using FluentAssertions;
using Microsoft.DotNet.Interactive.Commands;
using Microsoft.DotNet.Interactive.CSharp;
using Microsoft.DotNet.Interactive.Events;
using Microsoft.DotNet.Interactive.ExtensionLab;
using Microsoft.DotNet.Interactive.Formatting;
using Microsoft.DotNet.Interactive.Formatting.Csv;
using Microsoft.DotNet.Interactive.Formatting.TabularData;
using Microsoft.DotNet.Interactive.Tests.Utility;
using Microsoft.DotNet.Interactive.ValueSharing;
using Xunit;

namespace Microsoft.DotNet.Interactive.Kql.Tests
{
    public class KqlConnectionTests : IDisposable
    {
        private static async Task<CompositeKernel> CreateKernel()
        {
            var csharpKernel = new CSharpKernel().UseNugetDirective();
<<<<<<< HEAD
            await csharpKernel.SubmitCodeAsync(@$"
=======
            await csharpKernel.SubmitCodeAsync(@"
>>>>>>> c46b7c03
#r ""nuget:microsoft.sqltoolsservice,3.0.0-release.163""
");

            var kernel = new CompositeKernel
            {
                new KqlDiscoverabilityKernel(),
                csharpKernel,
                new KeyValueStoreKernel()
            };

            kernel.DefaultKernelName = csharpKernel.Name;

            var kqlKernelExtension = new KqlKernelExtension();
            await kqlKernelExtension.OnLoadAsync(kernel);
            kernel.UseNteractDataExplorer();
            kernel.UseSandDanceExplorer();

            return kernel;
        }

        [KqlFact]
        public async Task It_can_connect_and_query_data()
        {
            var cluster = KqlFactAttribute.GetClusterForTests();
            using var kernel = await CreateKernel();
            var result = await kernel.SubmitCodeAsync(
                $"#!connect kql --kernel-name KustoHelp --cluster \"{cluster}\" --database \"Samples\"");

            result.KernelEvents
                .ToSubscribedList()
                .Should()
                .NotContainErrors();

            result = await kernel.SubmitCodeAsync(@"
#!kql-KustoHelp
StormEvents | take 10
            ");

            var events = result.KernelEvents.ToSubscribedList();

            events.Should()
                .NotContainErrors()
                .And
                .ContainSingle<DisplayedValueProduced>(e =>
                    e.FormattedValues.Any(f => f.MimeType == PlainTextFormatter.MimeType));

            events.Should()
                .ContainSingle<DisplayedValueProduced>(e =>
                    e.FormattedValues.Any(f => f.MimeType == HtmlFormatter.MimeType));
        }


        [KqlFact]
        public async Task It_can_store_result_set_with_a_name()
        {
            var cluster = KqlFactAttribute.GetClusterForTests();
            using var kernel = await CreateKernel();
            var result = await kernel.SubmitCodeAsync(
                $"#!connect kql --kernel-name KustoHelp --cluster \"{cluster}\" --database \"Samples\"");

            result.KernelEvents
                .ToSubscribedList()
                .Should()
                .NotContainErrors();

            result = await kernel.SubmitCodeAsync(@"
#!kql-KustoHelp --name my_data_result
StormEvents | take 10
            ");

            var kqlKernel = kernel.FindKernel("kql-KustoHelp") as ISupportGetValue;
            kqlKernel.TryGetValue("my_data_result", out object variable).Should().BeTrue();
            variable.Should().BeAssignableTo<IEnumerable<TabularDataResource>>();
        }

        [KqlFact]
        public async Task sending_query_to_kusto_will_generate_suggestions()
        {
            var cluster = KqlFactAttribute.GetClusterForTests();
            using var kernel = await CreateKernel();
            var result = await kernel.SubmitCodeAsync(
                $"#!connect kql --kernel-name KustoHelp --cluster \"{cluster}\" --database \"Samples\"");

            result.KernelEvents
                .ToSubscribedList()
                .Should()
                .NotContainErrors();

            result = await kernel.SubmitCodeAsync(@"
#!kql
StormEvents | take 10
");

            var events = result.KernelEvents.ToSubscribedList();

            events.Should()
                .NotContainErrors()
                .And
                .ContainSingle<DisplayedValueProduced>(e =>
                    e.FormattedValues.Any(f => f.MimeType == HtmlFormatter.MimeType))
                .Which.FormattedValues.Single(f => f.MimeType == HtmlFormatter.MimeType)
                .Value
                .Should()
                .Contain("#!kql-KustoHelp")
                .And
                .Contain(" tableName | take 10");

        }

        [KqlFact]
        public async Task Field_types_are_deserialized_correctly()
        {
            var cluster = KqlFactAttribute.GetClusterForTests();
            using var kernel = await CreateKernel();
            var result = await kernel.SubmitCodeAsync(
                $"#!connect kql --kernel-name KustoHelp --cluster \"{cluster}\" --database \"Samples\"");

            result.KernelEvents
                  .ToSubscribedList()
                  .Should()
                  .NotContainErrors();

            result = await kernel.SubmitCodeAsync($@"
#!kql-KustoHelp
StormEvents | take 10
");

            var events = result.KernelEvents.ToSubscribedList();

            events.ShouldDisplayTabularDataResourceWhich()
                  .Schema
                  .Fields
                  .Should()
                  .ContainSingle(f => f.Name == "StartTime")
                  .Which
                  .Type
                  .Should()
                  .Be(TableSchemaFieldType.DateTime);
        }

        [KqlFact]
        public async Task query_produces_expected_formatted_values()
        {
            var cluster = KqlFactAttribute.GetClusterForTests();
            using var kernel = await CreateKernel();
            var result = await kernel.SubmitCodeAsync(
                $"#!connect kql --kernel-name KustoHelp --cluster \"{cluster}\" --database \"Samples\"");

            result.KernelEvents
                .ToSubscribedList()
                .Should()
                .NotContainErrors();

            result = await kernel.SubmitCodeAsync($@"
#!kql-KustoHelp
StormEvents | take 10
");

            var events = result.KernelEvents.ToSubscribedList();

            events.Should().NotContainErrors();

            events.Should()
                .ContainSingle<DisplayedValueProduced>(fvp => fvp.Value is DataExplorer<TabularDataResource>)
                .Which
                .FormattedValues.Select(fv => fv.MimeType)
                .Should()
                .BeEquivalentTo(HtmlFormatter.MimeType, CsvFormatter.MimeType);
        }

        [KqlFact]
        public async Task Empty_results_are_displayed_correctly()
        {
            var cluster = KqlFactAttribute.GetClusterForTests();
            using var kernel = await CreateKernel();
            var result = await kernel.SubmitCodeAsync(
                $"#!connect kql --kernel-name KustoHelp --cluster \"{cluster}\" --database \"Samples\"");

            result.KernelEvents
                  .ToSubscribedList()
                  .Should()
                  .NotContainErrors();

            result = await kernel.SubmitCodeAsync($@"
#!kql-KustoHelp
StormEvents | take 0
");

            var events = result.KernelEvents.ToSubscribedList();

            events.Should()
                .NotContainErrors()
                .And
                    .ContainSingle<DisplayedValueProduced>(e =>
                        e.FormattedValues.Any(f => f.MimeType == PlainTextFormatter.MimeType && f.Value.ToString().StartsWith("Info")));
        }

        [KqlTheory]
        [InlineData("var testVar = 2;", (long)2)] // var
        [InlineData("var testVar = \"hi!\";", "hi!")] // var string
        [InlineData("string testVar = \"hi!\";", "hi!")] // string
        [InlineData("string testVar = \"«ταБЬℓσ»\";", "«ταБЬℓσ»")] // unicode
        [InlineData("string testVar = \"\";", "")] // Empty string
        [InlineData("double testVar = 123456.789;", 123456.789)] // double
        [InlineData("decimal testVar = 123456.789M;", 123456.789)] // decimal
        [InlineData("bool testVar = false;", (sbyte)0)] // bool
        [InlineData("char testVar = 'a';", "a")] // char
        [InlineData("char testVar = '\\'';", "'")] // ' char
        [InlineData("byte testVar = 123;", (long)123)] // byte
        [InlineData("int testVar = 123456;", (long)123456)] // int
        [InlineData("long testVar = 123456789012345;", 123456789012345)] // long
        [InlineData("short testVar = 123;", (long)123)] // short
        [InlineData("sbyte testVar = 123;", (long)123)] // sbyte
        [InlineData("uint testVar = 123456;", (long)123456)] // uint
        [InlineData("ulong testVar = 123456789012345;", 123456789012345)] // ulong
        [InlineData("ushort testVar = 123;", (long)123)] // ushort
        public async Task Shared_variable_can_be_used_to_parameterize_a_kql_query(string csharpVariableDeclaration, object expectedValue)
        {
            var cluster = KqlFactAttribute.GetClusterForTests();
            using var kernel = await CreateKernel();
            var result = await kernel.SubmitCodeAsync(
                $"#!connect kql --kernel-name KustoHelp --cluster \"{cluster}\" --database \"Samples\"");

            result.KernelEvents
                .ToSubscribedList()
                .Should()
                .NotContainErrors();

            await kernel.SendAsync(new SubmitCode(csharpVariableDeclaration));

            var code = @"
#!kql-KustoHelp
#!share --from csharp testVar
print testVar";

            result = await kernel.SendAsync(new SubmitCode(code));

            var events = result.KernelEvents.ToSubscribedList();

            events
                .ShouldDisplayTabularDataResourceWhich()
                .Data
                .Should()
                .ContainSingle()
                .Which
                .Should()
                .ContainValue(expectedValue);
        }

        [KqlTheory]
        [InlineData("string testVar = null;")] // Don't support null vars currently
        [InlineData("decimal testVar = 123456.789;", true)] // Incorrect type
        [InlineData("nint testVar = 123456;")] // Unsupported type
        [InlineData("nuint testVar = 123456;")] // Unsupported type
        [InlineData("var testVar = new List<int>();")] // Unsupported type
        [InlineData("string testVar = \"tricky\\\"string\";", false, false)] // string with ", bug https://github.com/microsoft/sqltoolsservice/issues/1271
        public async Task Invalid_shared_variables_are_handled_correctly(string csharpVariableDeclaration, bool isCSharpError = false, bool expectInvalidOperationException = true)
        {
            var cluster = KqlFactAttribute.GetClusterForTests();
            using var kernel = await CreateKernel();

            var result = await kernel.SubmitCodeAsync(
                $"#!connect kql --kernel-name KustoHelp --cluster \"{cluster}\" --database \"Samples\"");

            result.KernelEvents
                .ToSubscribedList()
                .Should()
                .NotContainErrors();

            var cSharpResult = await kernel.SendAsync(new SubmitCode(csharpVariableDeclaration));

            var cSharpEvents = cSharpResult.KernelEvents.ToSubscribedList();
            if (isCSharpError)
            {
                cSharpEvents
                    .Should()
                    .ContainSingle<CommandFailed>();
            }


            var code = @"
#!kql-KustoHelp
#!share --from csharp testVar
print testVar";

            result = await kernel.SendAsync(new SubmitCode(code));

            var events = result.KernelEvents.ToSubscribedList();

            var assertion = events
                .Should()
                .ContainSingle<CommandFailed>();
            Type t = typeof(StreamJsonRpc.RemoteInvocationException);
            if (!isCSharpError && expectInvalidOperationException)
            {
                // Errors that occurred in the csharp block will result in this failing, but not with an inner exception
                assertion
                    .Which
                    .Exception
                    .Should()
                    .BeOfType<InvalidOperationException>();
            }
        }

        public void Dispose()
        {
            Formatter.ResetToDefault();
            DataExplorer.ResetToDefault();
        }
    }
}<|MERGE_RESOLUTION|>--- conflicted
+++ resolved
@@ -21,11 +21,7 @@
         private static async Task<CompositeKernel> CreateKernel()
         {
             var csharpKernel = new CSharpKernel().UseNugetDirective();
-<<<<<<< HEAD
-            await csharpKernel.SubmitCodeAsync(@$"
-=======
             await csharpKernel.SubmitCodeAsync(@"
->>>>>>> c46b7c03
 #r ""nuget:microsoft.sqltoolsservice,3.0.0-release.163""
 ");
 
