// Copyright (c) .NET Foundation and contributors. All rights reserved.
// Licensed under the MIT license. See LICENSE file in the project root for full license information.

using System.Collections.Generic;
using Microsoft.DotNet.Interactive.Jupyter.Protocol;

namespace Microsoft.DotNet.Interactive.Jupyter.Tests;

public class RecordingJupyterMessageSender : IJupyterMessageResponseSender
{
    private readonly List<Message> _messages;
    private readonly List<PubSubMessage> _pubSubMessages;
    private readonly List<ReplyMessage> _replyMessages;
    private readonly List<InputRequest> _requestMessages;
    public IReadOnlyList<Message> Messages => _messages;

public IEnumerable<ReplyMessage> ReplyMessages => _replyMessages;
public IEnumerable<PubSubMessage> PubSubMessages => _pubSubMessages;
public IEnumerable<InputRequest> RequestMessages => _requestMessages;

public RecordingJupyterMessageSender()
{
    _messages = new List<Message>();
    _pubSubMessages = new List<PubSubMessage>();
    _replyMessages = new List<ReplyMessage>();
    _requestMessages = new List<InputRequest>();
}

public void Send(PubSubMessage message)
{
    _messages.Add(message);
    _pubSubMessages.Add(message);
}

public void Send(ReplyMessage message)
{
    _messages.Add(message);
    _replyMessages.Add(message);
}

public string Send(InputRequest message)
{
    _messages.Add(message);
    _requestMessages.Add(message);

    return message.Prompt switch
    {
<<<<<<< HEAD
        "User: " => "user name",
        "Password: " => "secret",
        _ => "input-value"
    };
}
=======
        _messages.Add(message);
        _requestMessages.Add(message);

        return message.Prompt switch
        {
            InputPromptForUser => InputForUser,
            InputPromptForPassword => InputForPassword,
            _ => InputForUnspecifiedPrompt
        };
    }

    public const string InputPromptForUser = "User: ";
    public const string InputPromptForPassword = "Password: ";
    public const string InputForUser = "user name";
    public const string InputForPassword = "secret";
    public const string InputForUnspecifiedPrompt = "input-value";
>>>>>>> 0144191b
}<|MERGE_RESOLUTION|>--- conflicted
+++ resolved
@@ -14,44 +14,32 @@
     private readonly List<InputRequest> _requestMessages;
     public IReadOnlyList<Message> Messages => _messages;
 
-public IEnumerable<ReplyMessage> ReplyMessages => _replyMessages;
-public IEnumerable<PubSubMessage> PubSubMessages => _pubSubMessages;
-public IEnumerable<InputRequest> RequestMessages => _requestMessages;
+    public IEnumerable<ReplyMessage> ReplyMessages => _replyMessages;
+    public IEnumerable<PubSubMessage> PubSubMessages => _pubSubMessages;
+    public IEnumerable<InputRequest> RequestMessages => _requestMessages;
 
-public RecordingJupyterMessageSender()
-{
-    _messages = new List<Message>();
-    _pubSubMessages = new List<PubSubMessage>();
-    _replyMessages = new List<ReplyMessage>();
-    _requestMessages = new List<InputRequest>();
-}
+    public RecordingJupyterMessageSender()
+    {
+        _messages = new List<Message>();
+        _pubSubMessages = new List<PubSubMessage>();
+        _replyMessages = new List<ReplyMessage>();
+        _requestMessages = new List<InputRequest>();
+    }
 
-public void Send(PubSubMessage message)
-{
-    _messages.Add(message);
-    _pubSubMessages.Add(message);
-}
+    public void Send(PubSubMessage message)
+    {
+        _messages.Add(message);
+        _pubSubMessages.Add(message);
+    }
 
-public void Send(ReplyMessage message)
-{
-    _messages.Add(message);
-    _replyMessages.Add(message);
-}
+    public void Send(ReplyMessage message)
+    {
+        _messages.Add(message);
+        _replyMessages.Add(message);
+    }
 
-public string Send(InputRequest message)
-{
-    _messages.Add(message);
-    _requestMessages.Add(message);
-
-    return message.Prompt switch
+    public string Send(InputRequest message)
     {
-<<<<<<< HEAD
-        "User: " => "user name",
-        "Password: " => "secret",
-        _ => "input-value"
-    };
-}
-=======
         _messages.Add(message);
         _requestMessages.Add(message);
 
@@ -68,5 +56,4 @@
     public const string InputForUser = "user name";
     public const string InputForPassword = "secret";
     public const string InputForUnspecifiedPrompt = "input-value";
->>>>>>> 0144191b
 }