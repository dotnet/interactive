--- conflicted
+++ resolved
@@ -213,57 +213,6 @@
         return kernel;
     }
 
-<<<<<<< HEAD
-   
-
-    private static void HandleSetMagicCommand<T>(T kernel,
-        InvocationContext cmdLineContext,
-        Option<bool> fromResultOption,
-        Option<string> nameOption,
-        Option<string> fromValueOption, 
-        Option<string> mimeTypeOption) 
-        where T : Kernel
-    {
-        var fromResult = cmdLineContext.ParseResult.GetValueForOption(fromResultOption);
-        var valueName = cmdLineContext.ParseResult.GetValueForOption(nameOption);
-        var mimeType = cmdLineContext.ParseResult.GetValueForOption(mimeTypeOption);
-        var context = cmdLineContext.GetService<KernelInvocationContext>();
-       
-
-        if (fromResult)
-        {
-            context.OnComplete((c) =>
-            {
-                if (c.IsFailed)
-                {
-                    return;
-                }
-
-                SetValueFromReturnValueProduced(c);
-            });
-        }
-        else
-        {
-            SetValueFromValueProduced(mimeType);
-        }
-
-        void SetValueFromReturnValueProduced(KernelInvocationContext c)
-        {
-            var returnValueProducedEvents = new List<ReturnValueProduced>();
-            using var eventSubscription = context.KernelEvents.OfType<ReturnValueProduced>()
-                .Subscribe(returnValueProducedEvents.Add);
-
-            var returnValueProduced = returnValueProducedEvents.SingleOrDefault();
-
-            if (returnValueProduced is { })
-            {
-                SendValue(kernel, returnValueProduced.Value, returnValueProduced.FormattedValues.FirstOrDefault(), valueName).GetAwaiter().GetResult();}
-            else
-            {
-                c.Fail(c.Command, message: "The submission did not produce a return value.");
-            }
-        }
-=======
     private static void HandleSetMagicCommand<T>(T kernel,
         InvocationContext cmdLineContext,
         Option<string> nameOption,
@@ -276,7 +225,6 @@
         var context = cmdLineContext.GetService<KernelInvocationContext>();
 
         SetValueFromValueProduced(mimeType);
->>>>>>> 17208a34
 
         void SetValueFromValueProduced(string mimetype)
         {
@@ -288,10 +236,6 @@
 
                 var valueProduced = events.SingleOrDefault();
 
-<<<<<<< HEAD
-
-=======
->>>>>>> 17208a34
                 if (valueProduced is { })
                 {
                     var referenceValue = mimetype is not null ? null : valueProduced.Value;
@@ -300,11 +244,7 @@
                     if (mimeType is not null && formattedValue.MimeType != mimeType)
                     {
                         var fromKernelUri = new Uri(valueProduced.RoutingSlip.ToUriArray().First());
-<<<<<<< HEAD
-                        var fromKernel = kernel.RootKernel.FindKernel(k => k.KernelInfo.Uri == fromKernelUri|| kernel.KernelInfo.RemoteUri == fromKernelUri
-=======
                         var fromKernel = kernel.RootKernel.FindKernel(k => k.KernelInfo.Uri == fromKernelUri || kernel.KernelInfo.RemoteUri == fromKernelUri
->>>>>>> 17208a34
                     );
                         var v = GetValue(fromKernel, valueProduced.Name, mimeType).GetAwaiter().GetResult();
                         formattedValue = v.FormattedValue;
@@ -315,11 +255,7 @@
                 else
                 {
                     var interpolatedValue = cmdLineContext.ParseResult.GetValueForOption(fromValueOption);
-<<<<<<< HEAD
-                    SendValue(kernel, interpolatedValue,null, valueName)
-=======
                     SendValue(kernel, interpolatedValue, null, valueName)
->>>>>>> 17208a34
                         .GetAwaiter().GetResult();
                 }
             }
@@ -339,32 +275,12 @@
 
     private static void ConfigureAndAddSetMagicCommand<T>(T kernel) where T : Kernel
     {
-<<<<<<< HEAD
-        var fromResultOption = new Option<bool>(
-            "--from-result",
-            description: "Captures the execution result.");
-
-
-        var fromValueOption = new Option<string>(
-            "--from-value",
-            description: "Specifies a value to be stored directly. Specifying @input:value allows you to prompt the user for this value.",
-            parseArgument: result =>
-            {
-                if (SetErrorIfAlsoUsed(fromResultOption, result))
-                {
-                    return null;
-                }
-
-                return result.Tokens.Single().Value;
-            });
-=======
         var fromValueOption = new Option<string>(
             "--from-value",
             description: "Specifies a value to be stored directly. Specifying @input:value allows you to prompt the user for this value.")
         {
             IsRequired = true
         };
->>>>>>> 17208a34
 
         var mimeTypeOption = new Option<string>("--mime-type", "Share the value as a string formatted to the specified MIME type.")
             .AddCompletions(
@@ -374,21 +290,8 @@
 
         var nameOption = new Option<string>(
             "--name",
-<<<<<<< HEAD
-            description: "This is the name used to declare and set the value in the kernel.",
-            parseArgument: result =>
-            {
-                if (SetErrorIfNoneAreUsed(result, fromResultOption, fromValueOption))
-                {
-                    return null;
-                }
-
-                return result.Tokens.Single().Value;
-            }
-=======
             description: "This is the name used to declare and set the value in the kernel."
 
->>>>>>> 17208a34
         )
         {
             IsRequired = true
@@ -397,57 +300,16 @@
         var set = new Command("#!set")
         {
             nameOption,
-<<<<<<< HEAD
-            fromResultOption,
-=======
->>>>>>> 17208a34
             fromValueOption,
             mimeTypeOption
         };
 
         set.SetHandler(cmdLineContext =>
         {
-<<<<<<< HEAD
-            HandleSetMagicCommand(kernel, cmdLineContext, fromResultOption, nameOption, fromValueOption, mimeTypeOption);
-        });
-
-        kernel.AddDirective(set);
-
-        bool SetErrorIfAlsoUsed(Option otherOption, ArgumentResult result)
-        {
-            var otherOptionResult = result.FindResultFor(otherOption);
-
-            if (otherOptionResult is { })
-            {
-                result.ErrorMessage =
-                    $"The {otherOptionResult.Token.Value} and {((OptionResult)result.Parent).Token.Value} options cannot be used together.";
-
-                return true;
-            }
-
-            return false;
-        }
-
-        bool SetErrorIfNoneAreUsed(ArgumentResult result, params Option[] options)
-        {
-            var otherOptionResults = options.Select(result.FindResultFor).Where(option => option is not null).ToList();
-
-            if (otherOptionResults.Count == 0)
-            {
-                result.ErrorMessage =
-                    $"At least one of the options [{string.Join(", ", options.Select(o => o.Name))}] must be specified.";
-
-                return true;
-            }
-
-            return false;
-        }
-=======
             HandleSetMagicCommand(kernel, cmdLineContext, nameOption, fromValueOption, mimeTypeOption);
         });
 
         kernel.AddDirective(set);
->>>>>>> 17208a34
     }
 
     private static void ConfigureAndAddShareMagicCommand<T>(T kernel) where T : Kernel
@@ -552,11 +414,7 @@
     {
         var valueProduced = await GetValue(fromKernel, fromName, requestedMimeType);
 
-<<<<<<< HEAD
-        if (valueProduced is { } )
-=======
         if (valueProduced is { })
->>>>>>> 17208a34
         {
             var declarationName = toName ?? fromName;
 
@@ -582,11 +440,7 @@
         }
     }
 
-<<<<<<< HEAD
-    private static async Task SendValue(Kernel kernel,object value, FormattedValue formattedValue,
-=======
     private static async Task SendValue(Kernel kernel, object value, FormattedValue formattedValue,
->>>>>>> 17208a34
         string declarationName)
     {
         if (kernel.SupportsCommandType(typeof(SendValue)))
