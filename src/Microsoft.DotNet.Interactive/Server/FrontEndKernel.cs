--- conflicted
+++ resolved
@@ -57,14 +57,6 @@
                 {
                     if (kernelEvent.Command.GetToken() == token)
                     {
-<<<<<<< HEAD
-                        case CommandFailed _:
-                        case CommandSucceeded _:
-                            completionSource.TrySetResult(true);
-                            ExecutionContext = null;
-                            break;
-
-=======
                         switch (kernelEvent)
                         {
                             case CommandFailed _:
@@ -73,7 +65,6 @@
                                 ExecutionContext = null;
                                 break;
                         }
->>>>>>> eaa39984
                     }
                 });
             
