--- conflicted
+++ resolved
@@ -17,7 +17,7 @@
     private readonly DirectoryInfo _defaultKernelSpecDirectory;
     private readonly Exception _withException;
 
-    public JupyterKernelSpecModuleSimulator(bool success, DirectoryInfo defaultKernelSpecDirectory= null, Exception withException = null)
+    public JupyterKernelSpecModuleSimulator(bool success, DirectoryInfo defaultKernelSpecDirectory = null, Exception withException = null)
     {
         _success = success;
         _defaultKernelSpecDirectory = defaultKernelSpecDirectory;
@@ -37,13 +37,6 @@
         {
             throw _withException;
         }
-<<<<<<< HEAD
-
-        public Task<IReadOnlyDictionary<string, KernelSpec>> ListKernels()
-        {
-            throw new NotImplementedException();
-        }
-=======
         return Task.FromResult(new CommandLineResult(_success ? 0 : 1));
     }
 
@@ -51,7 +44,11 @@
     {
         return _success
             ? _defaultKernelSpecDirectory ?? new JupyterKernelSpecModule().GetDefaultKernelSpecDirectory()
-            : _defaultKernelSpecDirectory?? new DirectoryInfo(Path.Combine(Path.GetTempPath(), Path.GetTempFileName()));
->>>>>>> d0aa0c06
+            : _defaultKernelSpecDirectory ?? new DirectoryInfo(Path.Combine(Path.GetTempPath(), Path.GetTempFileName()));
+    }
+
+    public Task<IReadOnlyDictionary<string, KernelSpec>> ListKernels()
+    {
+        throw new NotImplementedException();
     }
 }