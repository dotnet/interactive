// Copyright (c) .NET Foundation and contributors. All rights reserved.
// Licensed under the MIT license. See LICENSE file in the project root for full license information.

using System;
using System.CommandLine;
using System.CommandLine.Builder;
using System.CommandLine.Invocation;
using System.CommandLine.IO;
using System.CommandLine.Parsing;
using System.IO;
using System.Text.Encodings.Web;
using System.Threading;
using System.Threading.Tasks;

using Clockwise;

using Microsoft.AspNetCore.Hosting;
using Microsoft.AspNetCore.Html;
using Microsoft.DotNet.Interactive.App.Commands;
using Microsoft.DotNet.Interactive.Commands;
using Microsoft.DotNet.Interactive.CSharp;
using Microsoft.DotNet.Interactive.Formatting;
using Microsoft.DotNet.Interactive.FSharp;
using Microsoft.DotNet.Interactive.Jupyter;
using Microsoft.DotNet.Interactive.Jupyter.Formatting;
using Microsoft.DotNet.Interactive.PowerShell;
using Microsoft.DotNet.Interactive.Server;
using Microsoft.DotNet.Interactive.Telemetry;
using Microsoft.Extensions.DependencyInjection;
using Microsoft.Extensions.Hosting;
using Pocket;
using Recipes;

using CommandHandler = System.CommandLine.Invocation.CommandHandler;
using Formatter = Microsoft.DotNet.Interactive.Formatting.Formatter;

namespace Microsoft.DotNet.Interactive.App.CommandLine
{
    public static class CommandLineParser
    {
        public delegate void StartServer(
            StartupOptions options,
            InvocationContext context);

        public delegate Task<int> Jupyter(
            StartupOptions options,
            IConsole console,
            StartServer startServer = null,
            InvocationContext context = null);

        public delegate Task StartStdIO(
            StartupOptions options,
            KernelBase kernel,
            IConsole console);

        public delegate Task StartHttp(
            StartupOptions options,
            IConsole console,
            StartServer startServer = null,
            InvocationContext context = null);

        public static Parser Create(
            IServiceCollection services,
            StartServer startServer = null,
            Jupyter jupyter = null,
            StartStdIO startStdIO = null,
            StartHttp startHttp = null,
            ITelemetry telemetry = null,
            IFirstTimeUseNoticeSentinel firstTimeUseNoticeSentinel = null)
        {
          
            if (services == null)
            {
                throw new ArgumentNullException(nameof(services));
            }
            var disposeOnQuit = new CompositeDisposable();
            
            startServer ??= (startupOptions, invocationContext) =>
            {
                var webHost = Program.ConstructWebHost(startupOptions);
                disposeOnQuit.Add(webHost);
                webHost.Run();
            };

            jupyter ??= JupyterCommand.Do;

            startStdIO ??= StdIOCommand.Do;

            startHttp ??= HttpCommand.Do;

            // Setup first time use notice sentinel.
            firstTimeUseNoticeSentinel ??= new FirstTimeUseNoticeSentinel(VersionSensor.Version().AssemblyInformationalVersion);

            // Setup telemetry.
            telemetry ??= new Telemetry.Telemetry(
                VersionSensor.Version().AssemblyInformationalVersion,
                firstTimeUseNoticeSentinel);
            var filter = new TelemetryFilter(Sha256Hasher.HashWithNormalizedCasing);

            var verboseOption = new Option<bool>(
                "--verbose",
                "Enable verbose logging to the console");

            var logPathOption = new Option<DirectoryInfo>(
                "--log-path",
                "Enable file logging to the specified directory");

            var pathOption = new Option<DirectoryInfo>(
                "--path",
                "Installs the kernelspecs to the specified directory")
                .ExistingOnly();

            var defaultKernelOption = new Option<string>(
                "--default-kernel",
                description: "The default language for the kernel",
                getDefaultValue: () => "csharp");

            var rootCommand = DotnetInteractive();

            rootCommand.AddCommand(Jupyter());
            rootCommand.AddCommand(StdIO());
            rootCommand.AddCommand(HttpServer());

            return new CommandLineBuilder(rootCommand)
                   .UseDefaults()
                   .UseMiddleware(async (context, next) =>
                   {
                       if (context.ParseResult.Errors.Count == 0)
                       {
                           telemetry.SendFiltered(filter, context.ParseResult);
                       }

                       // If sentinel does not exist, print the welcome message showing the telemetry notification.
                       if (!firstTimeUseNoticeSentinel.Exists() && !Telemetry.Telemetry.SkipFirstTimeExperience)
                       {
                           context.Console.Out.WriteLine();
                           context.Console.Out.WriteLine(Telemetry.Telemetry.WelcomeMessage);

                           firstTimeUseNoticeSentinel.CreateIfNotExists();
                       }

                       await next(context);
                   })
                   .Build();

            RootCommand DotnetInteractive()
            {
                var command = new RootCommand
                {
                    Name = "dotnet-interactive",
                    Description = "Interactive programming for .NET."
                };

                command.AddOption(logPathOption);
                command.AddOption(verboseOption);

                return command;
            }

            Command Jupyter()
            {
                var httpPortRangeOption = new Option<HttpPortRange>(
                    "--http-port-range",
                    parseArgument: result => result.Tokens.Count == 0 ? HttpPortRange.Default : ParsePortRangeOption(result),
                    description: "Specifies the range of ports to use to enable HTTP services",
                    isDefault: true);

                var command = new Command("jupyter", "Starts dotnet-interactive as a Jupyter kernel")
                {
                    defaultKernelOption,
                    logPathOption,
                    verboseOption,
                    httpPortRangeOption,
                    new Argument<FileInfo>
                    {
                        Name = "connection-file"
                    }.ExistingOnly()
                };

                command.Handler = CommandHandler.Create<StartupOptions, JupyterOptions, IConsole, InvocationContext, CancellationToken>(JupyterHandler);

                var installCommand = new Command("install", "Install the .NET kernel for Jupyter")
                {
                    httpPortRangeOption,
                    logPathOption,
                    verboseOption,
                    pathOption
                };

                installCommand.Handler = CommandHandler.Create<IConsole, InvocationContext, HttpPortRange, DirectoryInfo>(InstallHandler);

                command.AddCommand(installCommand);

                return command;

                Task<int> JupyterHandler(StartupOptions startupOptions, JupyterOptions options, IConsole console, InvocationContext context, CancellationToken cancellationToken)
                {
                    services = RegisterKernelInServiceCollection(
                        services,
                        startupOptions,
                        options.DefaultKernel,
                        serviceCollection =>
                        {
                            serviceCollection.AddSingleton(_ => new HtmlNotebookFrontedEnvironment());
                            serviceCollection.AddSingleton<FrontendEnvironment>(c =>
                                c.GetService<HtmlNotebookFrontedEnvironment>());
                        });

                    services.AddSingleton(c => ConnectionInformation.Load(options.ConnectionFile))
                        .AddSingleton(c =>
                        {
                            return CommandScheduler.Create<JupyterRequestContext>(delivery => c.GetRequiredService<ICommandHandler<JupyterRequestContext>>()
                                .Trace()
                                .Handle(delivery));
                        })
                        .AddSingleton(c => new JupyterRequestContextHandler(
                                c.GetRequiredService<IKernel>())
                            .Trace())
                        .AddSingleton<IHostedService, Shell>()
                        .AddSingleton<IHostedService, Heartbeat>();

                    return jupyter(startupOptions, console, startServer, context);
                }

                Task<int> InstallHandler(IConsole console, InvocationContext context, HttpPortRange httpPortRange, DirectoryInfo path)
                {
                    var jupyterInstallCommand = new JupyterInstallCommand(console, new JupyterKernelSpecInstaller(console), httpPortRange, path);
                    return jupyterInstallCommand.InvokeAsync();
                }
            }

            Command HttpServer()
            {
                var httpPortOption = new Option<HttpPort>(
                    "--http-port",
                    description: "Specifies the port on which to enable HTTP services",
                    parseArgument: result =>
                    {
                        if (result.Tokens.Count == 0)
                        {
                            return HttpPort.Auto;
                        }

                        var source = result.Tokens[0].Value;

                        if (source == "*")
                        {
                            return HttpPort.Auto;
                        }

                        if (!int.TryParse(source, out var portNumber))
                        {
                            result.ErrorMessage = "Must specify a port number or *.";
                            return null;
                        }

                        return new HttpPort(portNumber);
                    },
                    isDefault: true);

                var command = new Command("http", "Starts dotnet-interactive with kernel functionality exposed over http")
                {
                    defaultKernelOption,
                    httpPortOption,
                    logPathOption
                };

                command.Handler = CommandHandler.Create<StartupOptions, KernelHttpOptions, IConsole, InvocationContext>(
                    (startupOptions, options, console, context) =>
                    {
                        RegisterKernelInServiceCollection(
                            services,
                            startupOptions,
                            options.DefaultKernel,
                            serviceCollection =>
                            {
                                serviceCollection.AddSingleton(_ =>
                                {
                                    var frontendEnvironment = new BrowserFrontendEnvironment();
                                    return frontendEnvironment;
                                });
                                serviceCollection.AddSingleton<FrontendEnvironment>(c => c.GetRequiredService<BrowserFrontendEnvironment>());
                            });
                        return startHttp(startupOptions, console, startServer, context);
                    });

                return command;
            }

            Command StdIO()
            {
                var httpPortRangeOption = new Option<HttpPortRange>(
                    "--http-port-range",
                    parseArgument: result => result.Tokens.Count == 0 ? HttpPortRange.Default : ParsePortRangeOption(result),
                    description: "Specifies the range of ports to use to enable HTTP services");

                var command = new Command(
                    "stdio",
                    "Starts dotnet-interactive with kernel functionality exposed over standard I/O")
                {
                    defaultKernelOption,
                    httpPortRangeOption
                };

                command.Handler = CommandHandler.Create<StartupOptions, StdIOOptions, IConsole, InvocationContext, CancellationToken>(
                    (startupOptions, options, console, context, cancellationToken) =>
                    {
                        if (startupOptions.EnableHttpApi)
                        {
                            RegisterKernelInServiceCollection(
                                services,
                                startupOptions,
                                options.DefaultKernel,
                                serviceCollection =>
                                {
                                    serviceCollection.AddSingleton(_ => new HtmlNotebookFrontedEnvironment());
                                    serviceCollection.AddSingleton<FrontendEnvironment>(c =>
                                        c.GetService<HtmlNotebookFrontedEnvironment>());
                                }, kernel =>
                                {
                                    StdIOCommand.CreateServer(kernel, console);

                                    kernel.UseQuiCommand(disposeOnQuit, cancellationToken);
                                });

                            return startHttp(startupOptions, console, startServer, context);
                        }

                        {
                            var kernel = CreateKernel(options.DefaultKernel, new BrowserFrontendEnvironment(),
                                startupOptions);
                            disposeOnQuit.Add(kernel);
                            kernel.UseQuiCommand(disposeOnQuit, cancellationToken);
                           

                            return startStdIO(
                                startupOptions,
                                kernel,
                                console);
                        }
                    });

                return command;
            }

            static HttpPortRange ParsePortRangeOption(ArgumentResult result)
            {
                var source = result.Tokens[0].Value;

                if (string.IsNullOrWhiteSpace(source))
                {
                    result.ErrorMessage = "Must specify a port range";
                    return null;
                }

                var parts = source.Split(new[] { "-" }, StringSplitOptions.RemoveEmptyEntries);

                if (parts.Length != 2)
                {
                    result.ErrorMessage = "Must specify a port range";
                    return null;
                }

                if (!int.TryParse(parts[0], out var start) || !int.TryParse(parts[1], out var end))
                {
                    result.ErrorMessage = "Must specify a port range as StartPort-EndPort";
                    return null;
                }

                if (start > end)
                {
                    result.ErrorMessage = "Start port must be lower then end port";
                    return null;
                }

                var pr = new HttpPortRange(start, end);
                return pr;
            }
        }

        private static IServiceCollection RegisterKernelInServiceCollection(IServiceCollection services, StartupOptions startupOptions, string defaultKernel, Action<IServiceCollection> configureFrontedEnvironment, Action<KernelBase> afterKernelCreation = null)
        {
            configureFrontedEnvironment(services);
            services
                .AddSingleton(c =>
                {
                    var frontendEnvironment = c.GetRequiredService<FrontendEnvironment>();
                    var kernel = CreateKernel(defaultKernel, frontendEnvironment, startupOptions,
                        c.GetService<HttpProbingSettings>());

                    afterKernelCreation?.Invoke(kernel);
                    return kernel;
                })
                .AddSingleton<KernelBase>(c => c.GetRequiredService<CompositeKernel>())
                .AddSingleton<IKernel>(c => c.GetRequiredService<KernelBase>());

            return services;
        }

        private static CompositeKernel CreateKernel(
            string defaultKernelName,
            FrontendEnvironment frontendEnvironment,
            StartupOptions startupOptions,
            HttpProbingSettings httpProbingSettings = null)
        {
            var compositeKernel = new CompositeKernel();
            compositeKernel.FrontendEnvironment = frontendEnvironment;

            compositeKernel.Add(
                new CSharpKernel()
                    .UseDefaultFormatting()
                    .UseNugetDirective()
                    .UseKernelHelpers()
                    .UseJupyterHelpers()
                    .UseWho()
                    .UseXplot()
                    .UseMathAndLaTeX()
                    .UseDotNetVariableSharing(),
                new[] { "c#", "C#" });

            compositeKernel.Add(
                new FSharpKernel()
                    .UseDefaultFormatting()
                    .UseNugetDirective()
                    .UseKernelHelpers()
                    .UseWho()
                    .UseDefaultNamespaces()
                    .UseXplot()
                    .UseMathAndLaTeX()
                    .UseDotNetVariableSharing(),
                new[] { "f#", "F#" });

            compositeKernel.Add(
                new PowerShellKernel()
                    .UseJupyterHelpers()
                    .UseXplot()
                    .UseProfiles()
                    .UseDotNetVariableSharing(),
                new[] { "powershell" });

            compositeKernel.Add(
                new JavaScriptKernel(),
                new[] { "js" });

            compositeKernel.Add(
                new HtmlKernel());

            var kernel = compositeKernel
                         .UseDefaultMagicCommands()
                         .UseLog()
<<<<<<< HEAD
                         .UseAbout()
                         .UseProxyKernel();


=======
                         .UseAbout();
            
>>>>>>> 7cdcc449
            SetUpFormatters(frontendEnvironment, startupOptions);

            kernel.DefaultKernelName = defaultKernelName;

            if (startupOptions.EnableHttpApi)
            {
                kernel = kernel.UseHttpApi(startupOptions, httpProbingSettings);
                var enableHttp = new SubmitCode("#!enable-http", compositeKernel.Name);
                enableHttp.PublishInternalEvents();
                kernel.DeferCommand(enableHttp);
            }

            return kernel;
        }

        public static void SetUpFormatters(FrontendEnvironment frontendEnvironment, StartupOptions startupOptions)
        {
            switch (frontendEnvironment)
            {
                case AutomationEnvironment automationEnvironment:
                    break;

                case BrowserFrontendEnvironment browserFrontendEnvironment:
                    Formatter.DefaultMimeType = HtmlFormatter.MimeType;
                    Formatter.SetPreferredMimeTypeFor(typeof(LaTeXString), "text/latex");
                    Formatter.SetPreferredMimeTypeFor(typeof(MathString), "text/latex");
                    Formatter.SetPreferredMimeTypeFor(typeof(string), PlainTextFormatter.MimeType);
                    Formatter.SetPreferredMimeTypeFor(typeof(ScriptContent), HtmlFormatter.MimeType);

                    Formatter<LaTeXString>.Register((laTeX, writer) => writer.Write(laTeX.ToString()), "text/latex");
                    Formatter<MathString>.Register((math, writer) => writer.Write(math.ToString()), "text/latex");
                    if (startupOptions.EnableHttpApi && browserFrontendEnvironment is HtmlNotebookFrontedEnvironment jupyterFrontedEnvironment)
                    {
                        Formatter<ScriptContent>.Register((script, writer) =>
                        {
                            var fullCode = $@"if (typeof window.createDotnetInteractiveClient === typeof Function) {{
createDotnetInteractiveClient('{jupyterFrontedEnvironment.DiscoveredUri.AbsoluteUri}').then(function (interactive) {{
let notebookScope = getDotnetInteractiveScope('{jupyterFrontedEnvironment.DiscoveredUri.AbsoluteUri}');
{script.ScriptValue}
}});
}}";
                            IHtmlContent content =
                                PocketViewTags.script[type: "text/javascript"](fullCode.ToHtmlContent());
                            content.WriteTo(writer, HtmlEncoder.Default);
                        }, HtmlFormatter.MimeType);
                    }
                    else
                    {
                        Formatter<ScriptContent>.Register((script, writer) =>
                        {
                            IHtmlContent content =
                                PocketViewTags.script[type: "text/javascript"](script.ScriptValue.ToHtmlContent());
                            content.WriteTo(writer, HtmlEncoder.Default);
                        }, HtmlFormatter.MimeType);
                    }

                    break;

                default:
                    throw new ArgumentOutOfRangeException(nameof(frontendEnvironment));
            }
        }
    }
}<|MERGE_RESOLUTION|>--- conflicted
+++ resolved
@@ -448,15 +448,9 @@
             var kernel = compositeKernel
                          .UseDefaultMagicCommands()
                          .UseLog()
-<<<<<<< HEAD
                          .UseAbout()
                          .UseProxyKernel();
 
-
-=======
-                         .UseAbout();
-            
->>>>>>> 7cdcc449
             SetUpFormatters(frontendEnvironment, startupOptions);
 
             kernel.DefaultKernelName = defaultKernelName;
