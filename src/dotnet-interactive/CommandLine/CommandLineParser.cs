--- conflicted
+++ resolved
@@ -555,10 +555,5 @@
             default:
                 throw new ArgumentOutOfRangeException(nameof(frontendEnvironment));
         }
-<<<<<<< HEAD
-
-
-=======
->>>>>>> 7627c7ac
     }
 }