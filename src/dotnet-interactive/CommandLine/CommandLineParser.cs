--- conflicted
+++ resolved
@@ -216,7 +216,7 @@
                 var frontendEnvironment = new HtmlNotebookFrontendEnvironment();
                 var kernel = CreateKernel(options.DefaultKernel, frontendEnvironment, startupOptions, telemetrySender);
                 cancellationToken.Register(() => kernel.Dispose());
-                
+
                 await new JupyterClientKernelExtension().OnLoadAsync(kernel);
 
                 services.AddKernel(kernel);
@@ -235,7 +235,7 @@
                     .AddSingleton<IHostedService, Heartbeat>();
 
                 var result = await jupyter(startupOptions, console, startServer, context);
-                
+
                 return result;
             }
 
@@ -308,7 +308,7 @@
                 workingDirOption
             };
 
-            stdIOCommand.Handler = CommandHandler.Create<StartupOptions, StdIOOptions, IConsole, InvocationContext,CancellationToken>(
+            stdIOCommand.Handler = CommandHandler.Create<StartupOptions, StdIOOptions, IConsole, InvocationContext, CancellationToken>(
                 async (startupOptions, options, console, context, cancellationToken) =>
                 {
                     Console.InputEncoding = Encoding.UTF8;
@@ -328,9 +328,9 @@
                     services.AddKernel(kernel);
 
                     kernel.UseQuitCommand();
-                    
+
                     cancellationToken.Register(() => kernel.Dispose());
-                    
+
                     var sender = KernelCommandAndEventSender.FromTextWriter(
                         Console.Out,
                         KernelHost.CreateHostUri("stdio"));
@@ -350,7 +350,7 @@
                         var vscodeSetup = new VSCodeClientKernelExtension();
                         await vscodeSetup.OnLoadAsync(kernel);
                     }
-                       
+
                     if (startupOptions.EnableHttpApi)
                     {
                         var clientSideKernelClient = new SignalRBackchannelKernelClient();
@@ -495,12 +495,8 @@
 
         kernel.AddKernelConnector(new ConnectNamedPipeCommand());
         kernel.AddKernelConnector(new ConnectSignalRCommand());
-<<<<<<< HEAD
-        kernel.AddKernelConnector(new ConnectStdIoCommand());
+        kernel.AddKernelConnector(new ConnectStdIoCommand(startupOptions.KernelHost));
         kernel.AddKernelConnector(new ConnectJupyterKernelCommand());
-=======
-        kernel.AddKernelConnector(new ConnectStdIoCommand(startupOptions.KernelHost));
->>>>>>> 4cc470ef
 
         if (startupOptions.Verbose)
         {
