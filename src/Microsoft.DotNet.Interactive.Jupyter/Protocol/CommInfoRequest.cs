// Copyright (c) .NET Foundation and contributors. All rights reserved.
// Licensed under the MIT license. See LICENSE file in the project root for full license information.


using System.Text.Json.Serialization;

namespace Microsoft.DotNet.Interactive.Jupyter.Protocol;

[JupyterMessageType(JupyterMessageContentTypes.CommInfoRequest)]
public class CommInfoRequest : RequestMessage
{
    [JsonPropertyName("target_name")]
    [JsonIgnore(Condition = JsonIgnoreCondition.WhenWritingNull)]
    public string TargetName { get; }

<<<<<<< HEAD
        public CommInfoRequest(string targetName = null)
        {
            TargetName = targetName;
        }
=======
    public CommInfoRequest(string targetName)
    {
        TargetName = targetName;
>>>>>>> d0aa0c06
    }
}<|MERGE_RESOLUTION|>--- conflicted
+++ resolved
@@ -13,15 +13,8 @@
     [JsonIgnore(Condition = JsonIgnoreCondition.WhenWritingNull)]
     public string TargetName { get; }
 
-<<<<<<< HEAD
-        public CommInfoRequest(string targetName = null)
-        {
-            TargetName = targetName;
-        }
-=======
-    public CommInfoRequest(string targetName)
+    public CommInfoRequest(string targetName = null)
     {
         TargetName = targetName;
->>>>>>> d0aa0c06
     }
 }