// Copyright (c) .NET Foundation and contributors. All rights reserved.
// Licensed under the MIT license. See LICENSE file in the project root for full license information.

using System;
using Microsoft.DotNet.Interactive.Jupyter.Messaging;
using Microsoft.DotNet.Interactive.Jupyter.Protocol;
using Message = Microsoft.DotNet.Interactive.Jupyter.Messaging.Message;

namespace Microsoft.DotNet.Interactive.Jupyter.ZMQ;

internal class StdInChannel
{
    private readonly MessageSender _sender;
    private readonly MessageReceiver _receiver;

    public StdInChannel(MessageSender sender, MessageReceiver receiver)
    {
        _sender = sender ?? throw new ArgumentNullException(nameof(sender));
        _receiver = receiver ?? throw new ArgumentNullException(nameof(sender));
    }

    public string RequestInput(InputRequest message, Message request)
    {
        if (message is null)
        {
            throw new ArgumentNullException(nameof(message));
        }

<<<<<<< HEAD
        public string RequestInput(InputRequest message, Message request)
        {
            if (message is null)
            {
                throw new ArgumentNullException(nameof(message));
            }

            Send(
                Message.Create(
                    message,
                    request.Header,
                    request.Identifiers,
                    request.MetaData,
                    request.Signature,
                    MessageChannelValues.stdin));
=======
        _sender.Send(
            Message.Create(
                message,
                request.Header,
                request.Identifiers,
                request.MetaData,
                request.Signature,
                MessageChannel.stdin));
>>>>>>> d0aa0c06

        var msgReceived = _receiver.Receive();
        var msgType = msgReceived.Header.MessageType;

        if (msgType == JupyterMessageContentTypes.InputReply)
        {
            if (msgReceived.Content is InputReply inputReply)
            {
                return inputReply.Value;
            }

            throw new InvalidOperationException(
                $"The content of a '{msgType}' message should be a {nameof(InputReply)} object.");
        }

<<<<<<< HEAD
        public void Send(Message message)
        {
            _sender.Send(message);
        }
=======
        throw new ArgumentOutOfRangeException($"Expecting an 'input_reply' message, but received '{msgType}'.");
>>>>>>> d0aa0c06
    }
}<|MERGE_RESOLUTION|>--- conflicted
+++ resolved
@@ -26,32 +26,14 @@
             throw new ArgumentNullException(nameof(message));
         }
 
-<<<<<<< HEAD
-        public string RequestInput(InputRequest message, Message request)
-        {
-            if (message is null)
-            {
-                throw new ArgumentNullException(nameof(message));
-            }
-
-            Send(
-                Message.Create(
-                    message,
-                    request.Header,
-                    request.Identifiers,
-                    request.MetaData,
-                    request.Signature,
-                    MessageChannelValues.stdin));
-=======
-        _sender.Send(
+        Send(
             Message.Create(
                 message,
                 request.Header,
                 request.Identifiers,
                 request.MetaData,
                 request.Signature,
-                MessageChannel.stdin));
->>>>>>> d0aa0c06
+                MessageChannelValues.stdin));
 
         var msgReceived = _receiver.Receive();
         var msgType = msgReceived.Header.MessageType;
@@ -67,13 +49,11 @@
                 $"The content of a '{msgType}' message should be a {nameof(InputReply)} object.");
         }
 
-<<<<<<< HEAD
-        public void Send(Message message)
-        {
-            _sender.Send(message);
-        }
-=======
         throw new ArgumentOutOfRangeException($"Expecting an 'input_reply' message, but received '{msgType}'.");
->>>>>>> d0aa0c06
+    }
+
+    public void Send(Message message)
+    {
+        _sender.Send(message);
     }
 }