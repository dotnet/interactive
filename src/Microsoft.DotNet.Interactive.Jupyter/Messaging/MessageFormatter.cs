--- conflicted
+++ resolved
@@ -12,27 +12,17 @@
 {
     static MessageFormatter()
     {
-<<<<<<< HEAD
-        static MessageFormatter()
+        SerializerOptions = new JsonSerializerOptions(JsonFormatter.SerializerOptions)
         {
-            SerializerOptions = new JsonSerializerOptions(JsonFormatter.SerializerOptions)
+            WriteIndented = true,
+            NumberHandling = JsonNumberHandling.AllowReadingFromString | JsonNumberHandling.AllowNamedFloatingPointLiterals,
+            Encoder = JavaScriptEncoder.UnsafeRelaxedJsonEscaping,
+            ReferenceHandler = null,
+            Converters =
             {
-                WriteIndented = true,
-                NumberHandling = JsonNumberHandling.AllowReadingFromString | JsonNumberHandling.AllowNamedFloatingPointLiterals,
-                Encoder = JavaScriptEncoder.UnsafeRelaxedJsonEscaping,
-                ReferenceHandler = null,
-                Converters =
-                {
-                    new MessageConverter()
-                }
-            };
-        }
-
-        public static JsonSerializerOptions SerializerOptions { get; }
-=======
-        SerializerOptions = JsonFormatter.SerializerOptions;
-        SerializerOptions.Converters.Add(new MessageConverter());
->>>>>>> d0aa0c06
+                new MessageConverter()
+            }
+        };
     }
 
     public static JsonSerializerOptions SerializerOptions { get; }
