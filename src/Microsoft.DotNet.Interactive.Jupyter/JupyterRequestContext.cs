--- conflicted
+++ resolved
@@ -17,39 +17,21 @@
 
     internal static JupyterRequestContext Current { get; set; }
 
-<<<<<<< HEAD
-        internal JupyterRequestContext(RequestReplyChannel serverChannel, PubSubChannel ioPubChannel, StdInChannel stdInChannel, ZeroMQMessage request, string kernelIdentity)
-            : this(new JupyterMessageResponseSender(ioPubChannel, serverChannel, stdInChannel, kernelIdentity, request), request)
-        {
-        }
-
-        public JupyterRequestContext(IJupyterMessageResponseSender jupyterMessageSender, ZeroMQMessage request)
-        {
-            Token = Guid.NewGuid().ToString("N");
-            JupyterMessageSender = jupyterMessageSender ?? throw new ArgumentNullException(nameof(jupyterMessageSender));
-            JupyterRequestMessageEnvelope = request ?? throw new ArgumentNullException(nameof(request));
-        }
-=======
     internal JupyterRequestContext(RequestReplyChannel serverChannel, PubSubChannel ioPubChannel, StdInChannel stdInChannel, ZeroMQMessage request, string kernelIdentity)
-        : this(new JupyterMessageSender(ioPubChannel, serverChannel, stdInChannel, kernelIdentity, request), request)
+        : this(new JupyterMessageResponseSender(ioPubChannel, serverChannel, stdInChannel, kernelIdentity, request), request)
     {
     }
 
-    public JupyterRequestContext(IJupyterMessageSender jupyterMessageSender, ZeroMQMessage request)
+    public JupyterRequestContext(IJupyterMessageResponseSender jupyterMessageSender, ZeroMQMessage request)
     {
         Token = Guid.NewGuid().ToString("N");
         JupyterMessageSender = jupyterMessageSender ?? throw new ArgumentNullException(nameof(jupyterMessageSender));
         JupyterRequestMessageEnvelope = request ?? throw new ArgumentNullException(nameof(request));
     }
->>>>>>> d0aa0c06
 
     public string Token { get; }
 
-<<<<<<< HEAD
-        public IJupyterMessageResponseSender JupyterMessageSender { get; }
-=======
-    public IJupyterMessageSender JupyterMessageSender { get; }
->>>>>>> d0aa0c06
+    public IJupyterMessageResponseSender JupyterMessageSender { get; }
 
     public ZeroMQMessage JupyterRequestMessageEnvelope { get; }
 
