// Copyright (c) .NET Foundation and contributors. All rights reserved.
// Licensed under the MIT license. See LICENSE file in the project root for full license information.

using System.Reactive.Concurrency;
using System.Threading.Tasks;
using Microsoft.DotNet.Interactive.Commands;
using Microsoft.DotNet.Interactive.Events;
using Microsoft.DotNet.Interactive.Jupyter.Protocol;
using ZeroMQMessage = Microsoft.DotNet.Interactive.Jupyter.Messaging.Message;

namespace Microsoft.DotNet.Interactive.Jupyter;

public class IsCompleteRequestHandler : RequestHandlerBase<IsCompleteRequest>
{
    public IsCompleteRequestHandler(Kernel kernel, IScheduler scheduler = null)
        : base(kernel, scheduler ?? CurrentThreadScheduler.Instance)
    {
    }

    public async Task Handle(JupyterRequestContext context)
    {
        var isCompleteRequest = GetJupyterRequest(context);
        var targetKernelName = context.GetKernelName();
        var command = new SubmitCode(isCompleteRequest.Code, targetKernelName, submissionType: SubmissionType.Diagnose);

        await SendAsync(context, command);
    }

    protected override void OnKernelEventReceived(
        KernelEvent @event,
        JupyterRequestContext context)
    {
        switch (@event)
        {
            case CompleteCodeSubmissionReceived _:
                Reply( true, context.JupyterRequestMessageEnvelope, context.JupyterMessageSender);
                break;
            case IncompleteCodeSubmissionReceived _:
                Reply( false, context.JupyterRequestMessageEnvelope, context.JupyterMessageSender);
                break;
        }
    }

<<<<<<< HEAD
        private void Reply(bool isComplete, ZeroMQMessage request, IJupyterMessageResponseSender jupyterMessageSender)
        {
            var status = isComplete ? "complete" : "incomplete";
            var indent = isComplete ? string.Empty : "*";
            // reply 
            var isCompleteReplyPayload = new IsCompleteReply(indent: indent, status: status);
=======
    private void Reply(bool isComplete, ZeroMQMessage request, IJupyterMessageSender jupyterMessageSender)
    {
        var status = isComplete ? "complete" : "incomplete";
        var indent = isComplete ? string.Empty : "*";
        // reply 
        var isCompleteReplyPayload = new IsCompleteReply(indent: indent, status: status);
>>>>>>> d0aa0c06

        // send to server
        jupyterMessageSender.Send(isCompleteReplyPayload);
    }
}<|MERGE_RESOLUTION|>--- conflicted
+++ resolved
@@ -33,29 +33,20 @@
         switch (@event)
         {
             case CompleteCodeSubmissionReceived _:
-                Reply( true, context.JupyterRequestMessageEnvelope, context.JupyterMessageSender);
+                Reply(true, context.JupyterRequestMessageEnvelope, context.JupyterMessageSender);
                 break;
             case IncompleteCodeSubmissionReceived _:
-                Reply( false, context.JupyterRequestMessageEnvelope, context.JupyterMessageSender);
+                Reply(false, context.JupyterRequestMessageEnvelope, context.JupyterMessageSender);
                 break;
         }
     }
 
-<<<<<<< HEAD
-        private void Reply(bool isComplete, ZeroMQMessage request, IJupyterMessageResponseSender jupyterMessageSender)
-        {
-            var status = isComplete ? "complete" : "incomplete";
-            var indent = isComplete ? string.Empty : "*";
-            // reply 
-            var isCompleteReplyPayload = new IsCompleteReply(indent: indent, status: status);
-=======
-    private void Reply(bool isComplete, ZeroMQMessage request, IJupyterMessageSender jupyterMessageSender)
+    private void Reply(bool isComplete, ZeroMQMessage request, IJupyterMessageResponseSender jupyterMessageSender)
     {
         var status = isComplete ? "complete" : "incomplete";
         var indent = isComplete ? string.Empty : "*";
         // reply 
         var isCompleteReplyPayload = new IsCompleteReply(indent: indent, status: status);
->>>>>>> d0aa0c06
 
         // send to server
         jupyterMessageSender.Send(isCompleteReplyPayload);
