// Copyright (c) .NET Foundation and contributors. All rights reserved.
// Licensed under the MIT license. See LICENSE file in the project root for full license information.

using System.Linq;
using System.Reactive.Concurrency;
using System.Threading.Tasks;
using Microsoft.DotNet.Interactive.Commands;
using Microsoft.DotNet.Interactive.Events;
using Microsoft.DotNet.Interactive.Jupyter.Protocol;
using Microsoft.DotNet.Interactive.Utility;

namespace Microsoft.DotNet.Interactive.Jupyter;

public class CompleteRequestHandler : RequestHandlerBase<CompleteRequest>
{
    public CompleteRequestHandler(Kernel kernel,  IScheduler scheduler = null)
        : base(kernel, scheduler ?? CurrentThreadScheduler.Instance)
    {
    }

    public async Task Handle(JupyterRequestContext context)
    {
        var completeRequest = GetJupyterRequest(context);
        var targetKernelName = context.GetKernelName();

        var position = SourceUtilities.GetPositionFromCursorOffset(completeRequest.Code, completeRequest.CursorPosition);
        var command = new RequestCompletions(completeRequest.Code, position, targetKernelName);

        await SendAsync(context, command);
    }

    protected override void OnKernelEventReceived(
        KernelEvent @event, 
        JupyterRequestContext context)
    {
        switch (@event)
        {
            case CompletionsProduced completionRequestCompleted:
                OnCompletionRequestCompleted(
                    completionRequestCompleted, 
                    context.JupyterMessageSender);
                break;
        }
    }

<<<<<<< HEAD
        private static void OnCompletionRequestCompleted(CompletionsProduced completionsProduced, IJupyterMessageResponseSender jupyterMessageSender)
        {
            var startPosition = 0; 
            var endPosition = 0;
=======
    private static void OnCompletionRequestCompleted(CompletionsProduced completionsProduced, IJupyterMessageSender jupyterMessageSender)
    {
        var startPosition = 0; 
        var endPosition = 0;
>>>>>>> d0aa0c06

        if (completionsProduced.Command is RequestCompletions command)
        {
            if (completionsProduced.LinePositionSpan is not null)
            {
                startPosition = SourceUtilities.GetCursorOffsetFromPosition(command.Code, completionsProduced.LinePositionSpan.Start);
                endPosition = SourceUtilities.GetCursorOffsetFromPosition(command.Code, completionsProduced.LinePositionSpan.End);
            }
            else
            {
                var cursorOffset = SourceUtilities.GetCursorOffsetFromPosition(command.Code, command.LinePosition);
                startPosition = SourceUtilities.ComputeReplacementStartPosition(command.Code, cursorOffset);
                endPosition = cursorOffset;
            }
        }

        var reply = new CompleteReply(startPosition, endPosition, matches: completionsProduced.Completions.Select(e => e.InsertText ?? e.DisplayText).ToList());

        jupyterMessageSender.Send(reply);
    }
}<|MERGE_RESOLUTION|>--- conflicted
+++ resolved
@@ -43,17 +43,10 @@
         }
     }
 
-<<<<<<< HEAD
         private static void OnCompletionRequestCompleted(CompletionsProduced completionsProduced, IJupyterMessageResponseSender jupyterMessageSender)
         {
             var startPosition = 0; 
             var endPosition = 0;
-=======
-    private static void OnCompletionRequestCompleted(CompletionsProduced completionsProduced, IJupyterMessageSender jupyterMessageSender)
-    {
-        var startPosition = 0; 
-        var endPosition = 0;
->>>>>>> d0aa0c06
 
         if (completionsProduced.Command is RequestCompletions command)
         {
