--- conflicted
+++ resolved
@@ -63,18 +63,11 @@
 
 export async function activate(context: vscode.ExtensionContext) {
 
-<<<<<<< HEAD
-    const config = vscode.workspace.getConfiguration('dotnet-interactive');
-    const minDotNetSdkVersion = config.get<string>('minimumDotNetSdkVersion') || '7.0';
-    const diagnosticsChannel = new OutputChannelAdapter(vscode.window.createOutputChannel('.NET Interactive : diagnostics'));
-    const loggerChannel = new OutputChannelAdapter(vscode.window.createOutputChannel('.NET Interactive : logger'));
-=======
     const dotnetConfig = vscode.workspace.getConfiguration('dotnet-interactive');
     const polyglotConfig = vscode.workspace.getConfiguration('polyglot-notebook');
-    const minDotNetSdkVersion = dotnetConfig.get<string>('minimumDotNetSdkVersion') || '6.0';
+    const minDotNetSdkVersion = dotnetConfig.get<string>('minimumDotNetSdkVersion') || '7.0';
     const diagnosticsChannel = new OutputChannelAdapter(vscode.window.createOutputChannel('Polyglot Notebook : diagnostics'));
     const loggerChannel = new OutputChannelAdapter(vscode.window.createOutputChannel('Polyglot Notebook : logger'));
->>>>>>> da7df87c
     DotNetPathManager.setOutputChannelAdapter(diagnosticsChannel);
 
     Logger.configure('extension host', logEntry => {
