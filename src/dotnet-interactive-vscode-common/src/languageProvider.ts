// Copyright (c) .NET Foundation and contributors. All rights reserved.
// Licensed under the MIT license. See LICENSE file in the project root for full license information.

import * as vscode from 'vscode';
import { ClientMapper } from './clientMapper';
import { provideCompletion } from './languageServices/completion';
import { provideHover } from '././languageServices/hover';
import { notebookCellLanguages, getSimpleLanguage, notebookCellChanged } from './interactiveNotebook';
import { convertToRange, toVsCodeDiagnostic } from './vscodeUtilities';
import { getDiagnosticCollection } from './diagnostics';
import { provideSignatureHelp } from './languageServices/signatureHelp';
import { InsertTextFormat } from './dotnet-interactive';

function getNotebookUriFromCellDocument(cellDocument: vscode.TextDocument): vscode.Uri | undefined {
    const notebookDocument = vscode.workspace.notebookDocuments.find(notebook => notebook.getCells().some(cell => cell.document === cellDocument));
    if (notebookDocument) {
        return notebookDocument.uri;
    }

    return undefined;
}

export class CompletionItemProvider implements vscode.CompletionItemProvider {
    static readonly triggerCharacters = ['.'];

    constructor(readonly clientMapper: ClientMapper, private languageServiceDelay: number) {
    }

    provideCompletionItems(document: vscode.TextDocument, position: vscode.Position, token: vscode.CancellationToken, context: vscode.CompletionContext): vscode.ProviderResult<vscode.CompletionItem[] | vscode.CompletionList> {
<<<<<<< HEAD
        const completionPromise = provideCompletion(this.clientMapper, getSimpleLanguage(document.languageId), document, position, this.languageServiceDelay);
        return ensureErrorsAreRejected(completionPromise, result => {
            let range: vscode.Range | undefined = undefined;
            if (result.linePositionSpan) {
                range = new vscode.Range(
                    new vscode.Position(result.linePositionSpan.start.line, result.linePositionSpan.start.character),
                    new vscode.Position(result.linePositionSpan.end.line, result.linePositionSpan.end.character));
            }
            const completionItems: Array<vscode.CompletionItem> = [];
            for (const item of result.completions) {
                const insertText: string | vscode.SnippetString = item.insertTextFormat === InsertTextFormat.Snippet ? new vscode.SnippetString(item.insertText) : item.insertText;
                const vscodeItem: vscode.CompletionItem = {
                    label: item.displayText,
                    documentation: item.documentation,
                    filterText: item.filterText,
                    insertText: insertText,
                    sortText: item.sortText,
                    range: range,
                    kind: this.mapCompletionItem(item.kind)
                };
                completionItems.push(vscodeItem);
            }

            const completionList = new vscode.CompletionList(completionItems, false);
            return completionList;
        });
=======
        const documentUri = getNotebookUriFromCellDocument(document);
        if (documentUri) {
            const documentText = document.getText();
            const completionPromise = provideCompletion(this.clientMapper, getSimpleLanguage(document.languageId), documentUri, documentText, position, this.languageServiceDelay);
            return ensureErrorsAreRejected(completionPromise, result => {
                let range: vscode.Range | undefined = undefined;
                if (result.linePositionSpan) {
                    range = new vscode.Range(
                        new vscode.Position(result.linePositionSpan.start.line, result.linePositionSpan.start.character),
                        new vscode.Position(result.linePositionSpan.end.line, result.linePositionSpan.end.character));
                }
                const completionItems: Array<vscode.CompletionItem> = [];
                for (const item of result.completions) {
                    const insertText: string | vscode.SnippetString = item.insertTextFormat === 'snippet' ? new vscode.SnippetString(item.insertText) : item.insertText;
                    const vscodeItem: vscode.CompletionItem = {
                        label: item.displayText,
                        documentation: item.documentation,
                        filterText: item.filterText,
                        insertText: insertText,
                        sortText: item.sortText,
                        range: range,
                        kind: this.mapCompletionItem(item.kind)
                    };
                    completionItems.push(vscodeItem);
                }

                const completionList = new vscode.CompletionList(completionItems, false);
                return completionList;
            });
        }
>>>>>>> 79db0c5c
    }

    private mapCompletionItem(completionItemText: string): vscode.CompletionItemKind {
        // incomplete mapping from http://sourceroslyn.io/#Microsoft.CodeAnalysis.Workspaces/Tags/WellKnownTags.cs
        switch (completionItemText) {
            case "Class": return vscode.CompletionItemKind.Class;
            case "Constant": return vscode.CompletionItemKind.Constant;
            case "Delegate": return vscode.CompletionItemKind.Function;
            case "Enum": return vscode.CompletionItemKind.Enum;
            case "EnumMember": return vscode.CompletionItemKind.EnumMember;
            case "Event": return vscode.CompletionItemKind.Event;
            case "ExtensionMethod": return vscode.CompletionItemKind.Method;
            case "Field": return vscode.CompletionItemKind.Field;
            case "Interface": return vscode.CompletionItemKind.Interface;
            case "Local": return vscode.CompletionItemKind.Variable;
            case "Method": return vscode.CompletionItemKind.Method;
            case "Module": return vscode.CompletionItemKind.Module;
            case "Namespace": return vscode.CompletionItemKind.Module;
            case "Property": return vscode.CompletionItemKind.Property;
            case "Structure": return vscode.CompletionItemKind.Struct;
            case "Value": return vscode.CompletionItemKind.Value;
            default: return vscode.CompletionItemKind.Text; // what's an appropriate default?
        }
    }
}

export class HoverProvider implements vscode.HoverProvider {
    constructor(readonly clientMapper: ClientMapper, private languageServiceDelay: number) {
    }

    provideHover(document: vscode.TextDocument, position: vscode.Position, token: vscode.CancellationToken): vscode.ProviderResult<vscode.Hover> {

        const documentUri = getNotebookUriFromCellDocument(document);
        if (documentUri) {
            const documentText = document.getText();
            const hoverPromise = provideHover(this.clientMapper, getSimpleLanguage(document.languageId), documentUri, documentText, position, this.languageServiceDelay);
            return ensureErrorsAreRejected(hoverPromise, result => {
                const contents = result.isMarkdown
                    ? new vscode.MarkdownString(result.contents)
                    : result.contents;
                const hover = new vscode.Hover(contents, convertToRange(result.range));
                return hover;
            });
        }
    }
}

export class SignatureHelpProvider implements vscode.SignatureHelpProvider {
    static readonly triggerCharacters = ['(', ','];

    constructor(readonly clientMapper: ClientMapper, private languageServiceDelay: number) {
    }

    provideSignatureHelp(document: vscode.TextDocument, position: vscode.Position, token: vscode.CancellationToken, context: vscode.SignatureHelpContext): vscode.ProviderResult<vscode.SignatureHelp> {
        const documentUri = getNotebookUriFromCellDocument(document);
        if (documentUri) {
            const documentText = document.getText();
            const sigHelpPromise = provideSignatureHelp(this.clientMapper, getSimpleLanguage(document.languageId), documentUri, documentText, position, this.languageServiceDelay);
            return ensureErrorsAreRejected(sigHelpPromise, result => {
                const signatures: Array<vscode.SignatureInformation> = result.signatures.map(sig => {
                    const parameters: Array<vscode.ParameterInformation> = sig.parameters.map(p => new vscode.ParameterInformation(p.label, p.documentation.value));
                    let si = new vscode.SignatureInformation(
                        sig.label,
                        sig.documentation.value
                    );
                    si.parameters = parameters;
                    return si;
                });
                let sh = new vscode.SignatureHelp();
                sh.signatures = signatures;
                sh.activeSignature = result.activeSignatureIndex;
                sh.activeParameter = result.activeParameterIndex;
                return sh;
            });
        }
    }
}

function ensureErrorsAreRejected<TInterimResult, TFinalResult>(promise: Promise<TInterimResult>, successHandler: { (result: TInterimResult): TFinalResult }): Promise<TFinalResult> {
    return new Promise<TFinalResult>((resolve, reject) => {
        promise.then(interimResult => {
            const finalResult = successHandler(interimResult);
            resolve(finalResult);
        }).catch(err => {
            reject(err);
        });
    });
}

export function registerLanguageProviders(clientMapper: ClientMapper, languageServiceDelay: number): vscode.Disposable {
    const disposables: Array<vscode.Disposable> = [];

    let languages = [...notebookCellLanguages, "dotnet-interactive.magic-commands"];
    disposables.push(vscode.languages.registerCompletionItemProvider(languages, new CompletionItemProvider(clientMapper, languageServiceDelay), ...CompletionItemProvider.triggerCharacters));
    disposables.push(vscode.languages.registerHoverProvider(languages, new HoverProvider(clientMapper, languageServiceDelay)));
    disposables.push(vscode.languages.registerSignatureHelpProvider(languages, new SignatureHelpProvider(clientMapper, languageServiceDelay), ...SignatureHelpProvider.triggerCharacters));
    disposables.push(vscode.workspace.onDidChangeTextDocument(e => {
        if (vscode.languages.match(notebookCellLanguages, e.document)) {
            const cells = vscode.window.activeNotebookEditor?.document.getCells();
            const cell = cells?.find(cell => cell.document === e.document);
            if (cell) {
                const documentUri = getNotebookUriFromCellDocument(e.document);
                if (documentUri) {
                    notebookCellChanged(clientMapper, documentUri, e.document.getText(), getSimpleLanguage(cell.document.languageId), languageServiceDelay, diagnostics => {
                        const collection = getDiagnosticCollection(e.document.uri);
                        collection.set(e.document.uri, diagnostics.map(toVsCodeDiagnostic));
                    });
                }
            }
        }
    }));

    return vscode.Disposable.from(...disposables);
}<|MERGE_RESOLUTION|>--- conflicted
+++ resolved
@@ -27,34 +27,6 @@
     }
 
     provideCompletionItems(document: vscode.TextDocument, position: vscode.Position, token: vscode.CancellationToken, context: vscode.CompletionContext): vscode.ProviderResult<vscode.CompletionItem[] | vscode.CompletionList> {
-<<<<<<< HEAD
-        const completionPromise = provideCompletion(this.clientMapper, getSimpleLanguage(document.languageId), document, position, this.languageServiceDelay);
-        return ensureErrorsAreRejected(completionPromise, result => {
-            let range: vscode.Range | undefined = undefined;
-            if (result.linePositionSpan) {
-                range = new vscode.Range(
-                    new vscode.Position(result.linePositionSpan.start.line, result.linePositionSpan.start.character),
-                    new vscode.Position(result.linePositionSpan.end.line, result.linePositionSpan.end.character));
-            }
-            const completionItems: Array<vscode.CompletionItem> = [];
-            for (const item of result.completions) {
-                const insertText: string | vscode.SnippetString = item.insertTextFormat === InsertTextFormat.Snippet ? new vscode.SnippetString(item.insertText) : item.insertText;
-                const vscodeItem: vscode.CompletionItem = {
-                    label: item.displayText,
-                    documentation: item.documentation,
-                    filterText: item.filterText,
-                    insertText: insertText,
-                    sortText: item.sortText,
-                    range: range,
-                    kind: this.mapCompletionItem(item.kind)
-                };
-                completionItems.push(vscodeItem);
-            }
-
-            const completionList = new vscode.CompletionList(completionItems, false);
-            return completionList;
-        });
-=======
         const documentUri = getNotebookUriFromCellDocument(document);
         if (documentUri) {
             const documentText = document.getText();
@@ -68,7 +40,7 @@
                 }
                 const completionItems: Array<vscode.CompletionItem> = [];
                 for (const item of result.completions) {
-                    const insertText: string | vscode.SnippetString = item.insertTextFormat === 'snippet' ? new vscode.SnippetString(item.insertText) : item.insertText;
+                    const insertText: string | vscode.SnippetString = item.insertTextFormat === InsertTextFormat.Snippet ? new vscode.SnippetString(item.insertText) : item.insertText;
                     const vscodeItem: vscode.CompletionItem = {
                         label: item.displayText,
                         documentation: item.documentation,
@@ -85,7 +57,6 @@
                 return completionList;
             });
         }
->>>>>>> 79db0c5c
     }
 
     private mapCompletionItem(completionItemText: string): vscode.CompletionItemKind {
