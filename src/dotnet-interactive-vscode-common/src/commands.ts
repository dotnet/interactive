// Copyright (c) .NET Foundation and contributors. All rights reserved.
// Licensed under the MIT license. See LICENSE file in the project root for full license information.

import * as vscode from 'vscode';
import * as path from 'path';
import { acquireDotnetInteractive } from './acquisition';
import { InstallInteractiveArgs, InteractiveLaunchOptions } from './interfaces';
import { ClientMapper } from './clientMapper';
import { getEol, isAzureDataStudio, toNotebookDocument } from './vscodeUtilities';
import { DotNetPathManager, KernelIdForJupyter } from './extension';
import { computeToolInstallArguments, executeSafe, executeSafeAndLog, extensionToDocumentType, getVersionNumber } from './utilities';

import * as notebookControllers from '../notebookControllers';
import * as ipynbUtilities from './ipynbUtilities';
import { ReportChannel } from './interfaces/vscode-like';
import { jupyterViewType } from './interactiveNotebook';
import { NotebookParserServer } from './notebookParserServer';
import * as versionSpecificFunctions from '../versionSpecificFunctions';
import { PromiseCompletionSource } from './dotnet-interactive/promiseCompletionSource';

export function registerAcquisitionCommands(context: vscode.ExtensionContext, diagnosticChannel: ReportChannel) {
    const config = vscode.workspace.getConfiguration('polyglot-notebook');
    const minDotNetInteractiveVersion = config.get<string>('minimumInteractiveToolVersion');
    const interactiveToolSource = config.get<string>('interactiveToolSource');

    let cachedInstallArgs: InstallInteractiveArgs | undefined = undefined;
    let acquirePromise: Promise<InteractiveLaunchOptions> | undefined = undefined;

    context.subscriptions.push(vscode.commands.registerCommand('polyglot-notebook.acquire', async (args?: InstallInteractiveArgs | string | undefined): Promise<InteractiveLaunchOptions | undefined> => {
        try {
            const installArgs = computeToolInstallArguments(args);
            DotNetPathManager.setDotNetPath(installArgs.dotnetPath);

            if (cachedInstallArgs) {
                if (installArgs.dotnetPath !== cachedInstallArgs.dotnetPath ||
                    installArgs.toolVersion !== cachedInstallArgs.toolVersion) {
                    // if specified install args are different than what we previously computed, invalidate the acquisition
                    acquirePromise = undefined;
                }
            }

            if (!acquirePromise) {
                const installationPromiseCompletionSource = new PromiseCompletionSource<void>();
                acquirePromise = acquireDotnetInteractive(
                    installArgs,
                    minDotNetInteractiveVersion!,
                    context.globalStorageUri.fsPath,
                    getInteractiveVersion,
                    createToolManifest,
                    (version: string) => {
                        vscode.window.withProgress(
                            { location: vscode.ProgressLocation.Notification, title: `Installing .NET Interactive version ${version}...` },
                            (_progress, _token) => installationPromiseCompletionSource.promise);
                    },
                    installInteractiveTool,
                    () => { installationPromiseCompletionSource.resolve(); });
            }
            const launchOptions = await acquirePromise;
            return launchOptions;
        } catch (err) {
            diagnosticChannel.appendLine(`Error acquiring dotnet-interactive tool: ${err}`);
        }
    }));

    async function createToolManifest(dotnetPath: string, globalStoragePath: string): Promise<void> {
        const result = await executeSafeAndLog(diagnosticChannel, 'create-tool-manifest', dotnetPath, ['new', 'tool-manifest'], globalStoragePath);
        if (result.code !== 0) {
            throw new Error(`Unable to create local tool manifest.  Command failed with code ${result.code}.\n\nSTDOUT:\n${result.output}\n\nSTDERR:\n${result.error}`);
        }
    }

    async function installInteractiveTool(args: InstallInteractiveArgs, globalStoragePath: string): Promise<void> {
        // remove previous tool; swallow errors in case it's not already installed
        let uninstallArgs = [
            'tool',
            'uninstall',
            'Microsoft.dotnet-interactive'
        ];
        await executeSafeAndLog(diagnosticChannel, 'tool-uninstall', args.dotnetPath, uninstallArgs, globalStoragePath);

        let toolArgs = [
            'tool',
            'install',
            '--add-source',
            interactiveToolSource!,
            '--ignore-failed-sources',
            'Microsoft.dotnet-interactive'
        ];
        if (args.toolVersion) {
            toolArgs.push('--version', args.toolVersion);
        }

        return new Promise(async (resolve, reject) => {
            const result = await executeSafeAndLog(diagnosticChannel, 'tool-install', args.dotnetPath, toolArgs, globalStoragePath);
            if (result.code === 0) {
                resolve();
            } else {
                reject();
            }
        });
    }
}

function registerLegacyKernelCommands(context: vscode.ExtensionContext, clientMapper: ClientMapper) {

    context.subscriptions.push(vscode.commands.registerCommand('dotnet-interactive.restartCurrentNotebookKernel', async (notebook?: vscode.NotebookDocument | undefined) => {
        vscode.window.showWarningMessage(`The command '.NET Interactive: Restart the current notebook's kernel' is deprecated.  Please use the 'Polyglot Notebook: Restart the current notebook's kernel' command instead.`);
        await await vscode.commands.executeCommand('polyglot-notebook.restartCurrentNotebookKernel', notebook);
    }));

    context.subscriptions.push(vscode.commands.registerCommand('dotnet-interactive.stopCurrentNotebookKernel', async (notebook?: vscode.NotebookDocument | undefined) => {
        vscode.window.showWarningMessage(`The command '.NET Interactive: Stop the current notebook's kernel' is deprecated.  Please use the 'Polyglot Notebook: Stop the current notebook's kernel' command instead.`);
        await await vscode.commands.executeCommand('polyglot-notebook.stopCurrentNotebookKernel', notebook);
    }));

    context.subscriptions.push(vscode.commands.registerCommand('dotnet-interactive.stopAllNotebookKernels', async () => {
        vscode.window.showWarningMessage(`The command '.NET Interactive: Stop the current notebook's kernel' is deprecated.  Please use the 'Polyglot Notebook: Stop the current notebook's kernel' command instead.`);
        await await vscode.commands.executeCommand('polyglot-notebook.stopAllNotebookKernels');
    }));
}

export function registerKernelCommands(context: vscode.ExtensionContext, clientMapper: ClientMapper) {
    // TODO: remove this
    registerLegacyKernelCommands(context, clientMapper);

    context.subscriptions.push(vscode.commands.registerCommand('polyglot-notebook.restartCurrentNotebookKernel', async (notebook?: vscode.NotebookDocument | undefined) => {
        if (!notebook) {
            if (!vscode.window.activeNotebookEditor) {
                // no notebook to operate on
                return;
            }

            notebook = versionSpecificFunctions.getNotebookDocumentFromEditor(vscode.window.activeNotebookEditor);
        }

        if (notebook) {
<<<<<<< HEAD
            await vscode.commands.executeCommand('polyglot-notebook.stopCurrentNotebookKernel', notebook);
=======
            // clear the value explorer view
            await vscode.commands.executeCommand('dotnet-interactive.clearValueExplorer');

            // notifty the client that the kernel is about to restart
            const restartCompletionSource = new PromiseCompletionSource<void>();
            vscode.window.withProgress({
                location: vscode.ProgressLocation.Notification,
                title: 'Restarting kernel...'
            },
                (_progress, _token) => restartCompletionSource.promise);
            await vscode.commands.executeCommand('dotnet-interactive.stopCurrentNotebookKernel', notebook);
>>>>>>> 612aa40c
            const _client = await clientMapper.getOrAddClient(notebook.uri);
            restartCompletionSource.resolve();
            vscode.window.showInformationMessage('Kernel restarted.');

            // notify the ValueExplorer that the kernel has restarted
            await vscode.commands.executeCommand('dotnet-interactive.resetValueExplorerSubscriptions');
        }
    }));

    context.subscriptions.push(vscode.commands.registerCommand('polyglot-notebook.stopCurrentNotebookKernel', async (notebook?: vscode.NotebookDocument | undefined) => {
        if (!notebook) {
            if (!vscode.window.activeNotebookEditor) {
                // no notebook to operate on
                return;
            }

            notebook = versionSpecificFunctions.getNotebookDocumentFromEditor(vscode.window.activeNotebookEditor);
        }

        if (notebook) {
            for (const cell of notebook.getCells()) {
                notebookControllers.endExecution(undefined, cell, false);
            }

            const client = await clientMapper.tryGetClient(notebook.uri);
            if (client) {
                client.resetExecutionCount();
            }

            clientMapper.closeClient(notebook.uri);
        }
    }));

    context.subscriptions.push(vscode.commands.registerCommand('polyglot-notebook.stopAllNotebookKernels', async () => {
        vscode.workspace.notebookDocuments
            .filter(document => clientMapper.isDotNetClient(document.uri))
            .forEach(async document => await vscode.commands.executeCommand('polyglot-notebook.stopCurrentNotebookKernel', document));
    }));
}

function registerLegacyFileCommands(context: vscode.ExtensionContext, parserServer: NotebookParserServer, clientMapper: ClientMapper) {

    const eol = getEol();

    const notebookFileFilters = {
        'Polyglot Notebooks': ['dib', 'dotnet-interactive'],
        'Jupyter Notebooks': ['ipynb'],
    };

    context.subscriptions.push(vscode.commands.registerCommand('dotnet-interactive.newNotebook', async () => {
        vscode.window.showWarningMessage(`The command '.NET Interactive: Create new blank notebook' is deprecated.  Please use the 'Polyglot Notebook: Create new blank notebook' command instead.`);
        await vscode.commands.executeCommand('polyglot-notebook.newNotebook');
    }));

    if (!isAzureDataStudio(context)) {
        context.subscriptions.push(vscode.commands.registerCommand('dotnet-interactive.openNotebook', async (notebookUri: vscode.Uri | undefined) => {
            vscode.window.showWarningMessage(`The command '.NET Interactive: Open notebook' is deprecated.  Please use the 'Polyglot Notebook: Open notebook' command instead.`);
            await vscode.commands.executeCommand('polyglot-notebook.openNotebook', notebookUri);
        }));
    }

    if (!isAzureDataStudio(context)) {
        context.subscriptions.push(vscode.commands.registerCommand('dotnet-interactive.saveAsNotebook', async () => {
            vscode.window.showWarningMessage(`The command '.NET Interactive: Save notebook as...' is deprecated.  Please use the 'Polyglot Notebook: Save notebook as...' command instead.`);
            await vscode.commands.executeCommand('polyglot-notebook.saveAsNotebook');
        }));
    }

    if (!isAzureDataStudio(context)) {
        context.subscriptions.push(vscode.commands.registerCommand('dotnet-interactive.createNewInteractive', async () => {
            vscode.window.showWarningMessage(`The command '.NET Interactive: Create Interactive Window' is deprecated.  Please use the 'Polyglot Notebook: Create Interactive Window' command instead.`);
            await vscode.commands.executeCommand('polyglot-notebook.createNewInteractive');
        }));
    }
}

export function registerFileCommands(context: vscode.ExtensionContext, parserServer: NotebookParserServer, clientMapper: ClientMapper) {

    // todo: delete this later
    registerLegacyFileCommands(context, parserServer, clientMapper);

    const eol = getEol();

    const notebookFileFilters = {
        'Polyglot Notebooks': ['dib', 'dotnet-interactive'],
        'Jupyter Notebooks': ['ipynb'],
    };

    context.subscriptions.push(vscode.commands.registerCommand('polyglot-notebook.newNotebook', async () => {
        if (isAzureDataStudio(context)) {
            // only `.dib` is allowed
            await vscode.commands.executeCommand('polyglot-notebook.newNotebookDib');
        } else {
            // offer to create either `.dib` or `.ipynb`
            const newDibNotebookText = `Create as '.dib'`;
            const newIpynbNotebookText = `Create as '.ipynb'`;
            const selected = await vscode.window.showQuickPick([newDibNotebookText, newIpynbNotebookText]);
            switch (selected) {
                case newDibNotebookText:
                    await vscode.commands.executeCommand('polyglot-notebook.newNotebookDib');
                    break;
                case newIpynbNotebookText:
                    await vscode.commands.executeCommand('polyglot-notebook.newNotebookIpynb');
                    break;
                default:
                    break;
            }
        }
    }));

    context.subscriptions.push(vscode.commands.registerCommand('polyglot-notebook.newNotebookDib', async () => {
        await newNotebook('.dib');
    }));

    context.subscriptions.push(vscode.commands.registerCommand('polyglot-notebook.newNotebookIpynb', async () => {
        // note, new .ipynb notebooks are currently affected by this bug: https://github.com/microsoft/vscode/issues/121974
        await newNotebook('.ipynb');
        await selectDotNetInteractiveKernelForJupyter();
    }));

    async function newNotebook(extension: string): Promise<void> {
        const viewType = extension === '.dib' || extension === '.dotnet-interactive'
            ? 'polyglot-notebook'
            : jupyterViewType;

        // get language
        const newNotebookCSharp = `C#`;
        const newNotebookFSharp = `F#`;
        const newNotebookPowerShell = `PowerShell`;
        const notebookLanguage = await vscode.window.showQuickPick([newNotebookCSharp, newNotebookFSharp, newNotebookPowerShell], { title: 'Default Language' });
        if (!notebookLanguage) {
            return;
        }

        const ipynbLanguageName = ipynbUtilities.mapIpynbLanguageName(notebookLanguage);
        const cellMetadata = {
            custom: {
                metadata: {
                    polyglot_notebook: {
                        language: ipynbLanguageName
                    }
                }
            }
        };
        const cell = new vscode.NotebookCellData(vscode.NotebookCellKind.Code, '', `dotnet-interactive.${ipynbLanguageName}`);
        cell.metadata = cellMetadata;
        const documentMetadata = {
            custom: {
                metadata: {
                    kernelspec: {
                        display_name: `.NET (${notebookLanguage})`,
                        language: notebookLanguage,
                        name: `.net-${ipynbLanguageName}`
                    },
                    language_info: {
                        name: notebookLanguage
                    }
                }
            }
        };
        const content = new vscode.NotebookData([cell]);
        content.metadata = documentMetadata;
        const notebook = await vscode.workspace.openNotebookDocument(viewType, content);

        // The document metadata isn't preserved from the previous call.  This is addressed in the following issues:
        // - https://github.com/microsoft/vscode-jupyter/issues/6187
        // - https://github.com/microsoft/vscode-jupyter/issues/5622
        // In the meantime, the metadata can be set again to ensure it's persisted.
        const _succeeded = await versionSpecificFunctions.replaceNotebookMetadata(notebook.uri, documentMetadata);
        const _editor = await vscode.window.showNotebookDocument(notebook);
    }

    if (!isAzureDataStudio(context)) {
        context.subscriptions.push(vscode.commands.registerCommand('polyglot-notebook.openNotebook', async (notebookUri: vscode.Uri | undefined) => {
            // ensure we have a notebook uri
            if (!notebookUri) {
                const uris = await vscode.window.showOpenDialog({
                    filters: notebookFileFilters
                });

                if (uris && uris.length > 0) {
                    notebookUri = uris[0];
                }

                if (!notebookUri) {
                    // no appropriate uri
                    return;
                }
            }

            await openNotebook(notebookUri);
        }));
    }

    async function openNotebook(uri: vscode.Uri): Promise<void> {
        const extension = path.extname(uri.toString());
        const viewType = extension === '.dib' || extension === '.dotnet-interactive'
            ? 'polyglot-notebook'
            : jupyterViewType;
        await vscode.commands.executeCommand('vscode.openWith', uri, viewType);
    }

    if (!isAzureDataStudio(context)) {
        context.subscriptions.push(vscode.commands.registerCommand('polyglot-notebook.saveAsNotebook', async () => {
            if (vscode.window.activeNotebookEditor) {
                const uri = await vscode.window.showSaveDialog({
                    filters: notebookFileFilters
                });

                if (!uri) {
                    return;
                }

                const notebook = versionSpecificFunctions.getNotebookDocumentFromEditor(vscode.window.activeNotebookEditor);
                const interactiveDocument = toNotebookDocument(notebook);
                const uriPath = uri.toString();
                const extension = path.extname(uriPath);
                const documentType = extensionToDocumentType(extension);
                const buffer = await parserServer.serializeNotebook(documentType, eol, interactiveDocument);
                await vscode.workspace.fs.writeFile(uri, buffer);
                switch (path.extname(uriPath)) {
                    case '.dib':
                    case '.dotnet-interactive':
                        await vscode.commands.executeCommand('polyglot-notebook.openNotebook', uri);
                        break;
                }
            }
        }));
    }

    if (!isAzureDataStudio(context)) {
        context.subscriptions.push(vscode.commands.registerCommand('polyglot-notebook.createNewInteractive', async () => {
            const interactiveOpenArgs = [
                {}, // showOptions
                undefined, // resource uri
                `${context.extension.id}/polyglot-notebook-window`, // controllerId
                'Polyglot Notebook', // title
            ];
            const result = <any>(await vscode.commands.executeCommand('interactive.open', ...interactiveOpenArgs));
            if (result && result.notebookUri && typeof result.notebookUri.toString === 'function') {
                // this looks suspiciously like a uri, let's pre-load the backing process
                clientMapper.getOrAddClient(result.notebookUri.toString());
            }
        }));
    }
}

export async function selectDotNetInteractiveKernelForJupyter(): Promise<void> {
    const extension = 'ms-dotnettools.dotnet-interactive-vscode';
    const id = KernelIdForJupyter;
    await vscode.commands.executeCommand('notebook.selectKernel', { extension, id });
}

// callbacks used to install interactive tool

async function getInteractiveVersion(dotnetPath: string, globalStoragePath: string): Promise<string | undefined> {
    const result = await executeSafe(dotnetPath, ['tool', 'run', 'dotnet-interactive', '--', '--version'], globalStoragePath);
    if (result.code === 0) {
        const versionString = getVersionNumber(result.output);
        return versionString;
    }

    return undefined;
}<|MERGE_RESOLUTION|>--- conflicted
+++ resolved
@@ -134,11 +134,8 @@
         }
 
         if (notebook) {
-<<<<<<< HEAD
-            await vscode.commands.executeCommand('polyglot-notebook.stopCurrentNotebookKernel', notebook);
-=======
             // clear the value explorer view
-            await vscode.commands.executeCommand('dotnet-interactive.clearValueExplorer');
+            await vscode.commands.executeCommand('polyglot-notebook.clearValueExplorer');
 
             // notifty the client that the kernel is about to restart
             const restartCompletionSource = new PromiseCompletionSource<void>();
@@ -147,14 +144,13 @@
                 title: 'Restarting kernel...'
             },
                 (_progress, _token) => restartCompletionSource.promise);
-            await vscode.commands.executeCommand('dotnet-interactive.stopCurrentNotebookKernel', notebook);
->>>>>>> 612aa40c
+            await vscode.commands.executeCommand('polyglot-notebook.stopCurrentNotebookKernel', notebook);
             const _client = await clientMapper.getOrAddClient(notebook.uri);
             restartCompletionSource.resolve();
             vscode.window.showInformationMessage('Kernel restarted.');
 
             // notify the ValueExplorer that the kernel has restarted
-            await vscode.commands.executeCommand('dotnet-interactive.resetValueExplorerSubscriptions');
+            await vscode.commands.executeCommand('polyglot-notebook.resetValueExplorerSubscriptions');
         }
     }));
 
