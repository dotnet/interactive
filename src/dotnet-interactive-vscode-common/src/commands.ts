// Copyright (c) .NET Foundation and contributors. All rights reserved.
// Licensed under the MIT license. See LICENSE file in the project root for full license information.

import * as vscode from 'vscode';
import * as path from 'path';
import { acquireDotnetInteractive } from './acquisition';
import { InstallInteractiveArgs, InteractiveLaunchOptions } from './interfaces';
import { ClientMapper } from './clientMapper';
import { getEol, isAzureDataStudio, isInsidersBuild, toNotebookDocument } from './vscodeUtilities';
import { DotNetPathManager, KernelIdForJupyter } from './extension';
import { computeToolInstallArguments, executeSafe, executeSafeAndLog, extensionToDocumentType, getVersionNumber } from './utilities';

import * as notebookControllers from '../notebookControllers';
import * as ipynbUtilities from './ipynbUtilities';
import { ReportChannel } from './interfaces/vscode-like';
import { jupyterViewType } from './interactiveNotebook';
import { NotebookParserServer } from './notebookParserServer';
import * as versionSpecificFunctions from '../versionSpecificFunctions';
import { PromiseCompletionSource } from './dotnet-interactive/promiseCompletionSource';

export function registerAcquisitionCommands(context: vscode.ExtensionContext, diagnosticChannel: ReportChannel) {
    const config = vscode.workspace.getConfiguration('polyglot-notebook');
    const minDotNetInteractiveVersion = config.get<string>('minimumInteractiveToolVersion');
    const interactiveToolSource = config.get<string>('interactiveToolSource');

    let cachedInstallArgs: InstallInteractiveArgs | undefined = undefined;
    let acquirePromise: Promise<InteractiveLaunchOptions> | undefined = undefined;

    context.subscriptions.push(vscode.commands.registerCommand('dotnet-interactive.acquire', async (args?: InstallInteractiveArgs | string | undefined): Promise<InteractiveLaunchOptions | undefined> => {
        try {
            const installArgs = computeToolInstallArguments(args);
            DotNetPathManager.setDotNetPath(installArgs.dotnetPath);

            if (cachedInstallArgs) {
                if (installArgs.dotnetPath !== cachedInstallArgs.dotnetPath ||
                    installArgs.toolVersion !== cachedInstallArgs.toolVersion) {
                    // if specified install args are different than what we previously computed, invalidate the acquisition
                    acquirePromise = undefined;
                }
            }

            if (!acquirePromise) {
                const installationPromiseCompletionSource = new PromiseCompletionSource<void>();
                acquirePromise = acquireDotnetInteractive(
                    installArgs,
                    minDotNetInteractiveVersion!,
                    context.globalStorageUri.fsPath,
                    getInteractiveVersion,
                    createToolManifest,
                    (version: string) => {
                        vscode.window.withProgress(
                            { location: vscode.ProgressLocation.Notification, title: `Installing .NET Interactive version ${version}...` },
                            (_progress, _token) => installationPromiseCompletionSource.promise);
                    },
                    installInteractiveTool,
                    () => { installationPromiseCompletionSource.resolve(); });
            }
            const launchOptions = await acquirePromise;
            return launchOptions;
        } catch (err) {
            diagnosticChannel.appendLine(`Error acquiring dotnet-interactive tool: ${err}`);
        }
    }));

    async function createToolManifest(dotnetPath: string, globalStoragePath: string): Promise<void> {
        const result = await executeSafeAndLog(diagnosticChannel, 'create-tool-manifest', dotnetPath, ['new', 'tool-manifest'], globalStoragePath);
        if (result.code !== 0) {
            throw new Error(`Unable to create local tool manifest.  Command failed with code ${result.code}.\n\nSTDOUT:\n${result.output}\n\nSTDERR:\n${result.error}`);
        }
    }

    async function installInteractiveTool(args: InstallInteractiveArgs, globalStoragePath: string): Promise<void> {
        // remove previous tool; swallow errors in case it's not already installed
        let uninstallArgs = [
            'tool',
            'uninstall',
            'Microsoft.dotnet-interactive'
        ];
        await executeSafeAndLog(diagnosticChannel, 'tool-uninstall', args.dotnetPath, uninstallArgs, globalStoragePath);

        let toolArgs = [
            'tool',
            'install',
            '--add-source',
            interactiveToolSource!,
            '--ignore-failed-sources',
            'Microsoft.dotnet-interactive'
        ];
        if (args.toolVersion) {
            toolArgs.push('--version', args.toolVersion);
        }

        return new Promise(async (resolve, reject) => {
            const result = await executeSafeAndLog(diagnosticChannel, 'tool-install', args.dotnetPath, toolArgs, globalStoragePath);
            if (result.code === 0) {
                resolve();
            } else {
                reject();
            }
        });
    }
}

<<<<<<< HEAD
function registerLegacyKernelCommands(context: vscode.ExtensionContext, clientMapper: ClientMapper) {

    context.subscriptions.push(vscode.commands.registerCommand('dotnet-interactive.restartCurrentNotebookKernel', async (notebook?: vscode.NotebookDocument | undefined) => {
        vscode.window.showWarningMessage(`The command '.NET Interactive: Restart the current notebook's kernel' is deprecated.  Please use the 'Polyglot Notebook: Restart the current notebook's kernel' command instead.`);
        await await vscode.commands.executeCommand('polyglot-notebook.restartCurrentNotebookKernel', notebook);
    }));

    context.subscriptions.push(vscode.commands.registerCommand('dotnet-interactive.stopCurrentNotebookKernel', async (notebook?: vscode.NotebookDocument | undefined) => {
        vscode.window.showWarningMessage(`The command '.NET Interactive: Stop the current notebook's kernel' is deprecated.  Please use the 'Polyglot Notebook: Stop the current notebook's kernel' command instead.`);
        await await vscode.commands.executeCommand('polyglot-notebook.stopCurrentNotebookKernel', notebook);
    }));

    context.subscriptions.push(vscode.commands.registerCommand('dotnet-interactive.stopAllNotebookKernels', async () => {
        vscode.window.showWarningMessage(`The command '.NET Interactive: Stop the current notebook's kernel' is deprecated.  Please use the 'Polyglot Notebook: Stop the current notebook's kernel' command instead.`);
        await await vscode.commands.executeCommand('polyglot-notebook.stopAllNotebookKernels');
    }));
}

export function registerKernelCommands(context: vscode.ExtensionContext, clientMapper: ClientMapper) {
    // TODO: remove this
    registerLegacyKernelCommands(context, clientMapper);

    context.subscriptions.push(vscode.commands.registerCommand('polyglot-notebook.restartCurrentNotebookKernel', async (notebook?: vscode.NotebookDocument | undefined) => {
        if (!notebook) {
            if (!vscode.window.activeNotebookEditor) {
                // no notebook to operate on
                return;
            }
=======
function getCurrentNotebookDocument(): vscode.NotebookDocument | undefined {
    if (!vscode.window.activeNotebookEditor) {
        return undefined;
    }

    return versionSpecificFunctions.getNotebookDocumentFromEditor(vscode.window.activeNotebookEditor);
}

export function registerKernelCommands(context: vscode.ExtensionContext, clientMapper: ClientMapper) {

    // azure data studio doesn't support the notebook toolbar
    if (!isAzureDataStudio(context)) {
        context.subscriptions.push(vscode.commands.registerCommand('dotnet-interactive.notebookEditor.restartKernel', async (_notebookEditor) => {
            await vscode.commands.executeCommand('dotnet-interactive.restartCurrentNotebookKernel');
        }));
>>>>>>> 2b17bda6

        context.subscriptions.push(vscode.commands.registerCommand('dotnet-interactive.notebookEditor.openValueViewer', async () => {
            // vscode creates a command named `<viewId>.focus` for all contributed views, so we need to match the id
            await vscode.commands.executeCommand('dotnet-interactive-panel-values.focus');
        }));
    }

    context.subscriptions.push(vscode.commands.registerCommand('dotnet-interactive.restartCurrentNotebookKernel', async (notebook?: vscode.NotebookDocument | undefined) => {
        notebook = notebook || getCurrentNotebookDocument();
        if (notebook) {
            // clear the value explorer view
            await vscode.commands.executeCommand('polyglot-notebook.clearValueExplorer');

            // notifty the client that the kernel is about to restart
            const restartCompletionSource = new PromiseCompletionSource<void>();
            vscode.window.withProgress({
                location: vscode.ProgressLocation.Notification,
                title: 'Restarting kernel...'
            },
                (_progress, _token) => restartCompletionSource.promise);
            await vscode.commands.executeCommand('polyglot-notebook.stopCurrentNotebookKernel', notebook);
            const _client = await clientMapper.getOrAddClient(notebook.uri);
            restartCompletionSource.resolve();
            if (!isAzureDataStudio(context) && isInsidersBuild()) {
                await vscode.commands.executeCommand('workbench.notebook.layout.webview.reset', notebook.uri);
            }
            vscode.window.showInformationMessage('Kernel restarted.');

            // notify the ValueExplorer that the kernel has restarted
            await vscode.commands.executeCommand('polyglot-notebook.resetValueExplorerSubscriptions');
        }
    }));

<<<<<<< HEAD
    context.subscriptions.push(vscode.commands.registerCommand('polyglot-notebook.stopCurrentNotebookKernel', async (notebook?: vscode.NotebookDocument | undefined) => {
        if (!notebook) {
            if (!vscode.window.activeNotebookEditor) {
                // no notebook to operate on
                return;
            }

            notebook = versionSpecificFunctions.getNotebookDocumentFromEditor(vscode.window.activeNotebookEditor);
        }

=======
    context.subscriptions.push(vscode.commands.registerCommand('dotnet-interactive.stopCurrentNotebookKernel', async (notebook?: vscode.NotebookDocument | undefined) => {
        notebook = notebook || getCurrentNotebookDocument();
>>>>>>> 2b17bda6
        if (notebook) {
            for (const cell of notebook.getCells()) {
                notebookControllers.endExecution(undefined, cell, false);
            }

            const client = await clientMapper.tryGetClient(notebook.uri);
            if (client) {
                client.resetExecutionCount();
            }

            clientMapper.closeClient(notebook.uri);
        }
    }));

    context.subscriptions.push(vscode.commands.registerCommand('polyglot-notebook.stopAllNotebookKernels', async () => {
        vscode.workspace.notebookDocuments
            .filter(document => clientMapper.isDotNetClient(document.uri))
            .forEach(async document => await vscode.commands.executeCommand('polyglot-notebook.stopCurrentNotebookKernel', document));
    }));
}

function registerLegacyFileCommands(context: vscode.ExtensionContext, parserServer: NotebookParserServer, clientMapper: ClientMapper) {

    const eol = getEol();

    const notebookFileFilters = {
        'Polyglot Notebooks': ['dib', 'dotnet-interactive'],
        'Jupyter Notebooks': ['ipynb'],
    };

    context.subscriptions.push(vscode.commands.registerCommand('dotnet-interactive.newNotebook', async () => {
        vscode.window.showWarningMessage(`The command '.NET Interactive: Create new blank notebook' is deprecated.  Please use the 'Polyglot Notebook: Create new blank notebook' command instead.`);
        await vscode.commands.executeCommand('polyglot-notebook.newNotebook');
    }));

    if (!isAzureDataStudio(context)) {
        context.subscriptions.push(vscode.commands.registerCommand('dotnet-interactive.openNotebook', async (notebookUri: vscode.Uri | undefined) => {
            vscode.window.showWarningMessage(`The command '.NET Interactive: Open notebook' is deprecated.  Please use the 'Polyglot Notebook: Open notebook' command instead.`);
            await vscode.commands.executeCommand('polyglot-notebook.openNotebook', notebookUri);
        }));
    }

    if (!isAzureDataStudio(context)) {
        context.subscriptions.push(vscode.commands.registerCommand('dotnet-interactive.saveAsNotebook', async () => {
            vscode.window.showWarningMessage(`The command '.NET Interactive: Save notebook as...' is deprecated.  Please use the 'Polyglot Notebook: Save notebook as...' command instead.`);
            await vscode.commands.executeCommand('polyglot-notebook.saveAsNotebook');
        }));
    }

    if (!isAzureDataStudio(context)) {
        context.subscriptions.push(vscode.commands.registerCommand('dotnet-interactive.createNewInteractive', async () => {
            vscode.window.showWarningMessage(`The command '.NET Interactive: Create Interactive Window' is deprecated.  Please use the 'Polyglot Notebook: Create Interactive Window' command instead.`);
            await vscode.commands.executeCommand('polyglot-notebook.createNewInteractive');
        }));
    }
}

export function registerFileCommands(context: vscode.ExtensionContext, parserServer: NotebookParserServer, clientMapper: ClientMapper) {

    // todo: delete this later
    registerLegacyFileCommands(context, parserServer, clientMapper);

    const eol = getEol();

    const notebookFileFilters = {
        'Polyglot Notebooks': ['dib', 'dotnet-interactive'],
        'Jupyter Notebooks': ['ipynb'],
    };

    context.subscriptions.push(vscode.commands.registerCommand('polyglot-notebook.newNotebook', async () => {
        if (isAzureDataStudio(context)) {
            // only `.dib` is allowed
            await vscode.commands.executeCommand('polyglot-notebook.newNotebookDib');
        } else {
            // offer to create either `.dib` or `.ipynb`
            const newDibNotebookText = `Create as '.dib'`;
            const newIpynbNotebookText = `Create as '.ipynb'`;
            const selected = await vscode.window.showQuickPick([newDibNotebookText, newIpynbNotebookText]);
            switch (selected) {
                case newDibNotebookText:
                    await vscode.commands.executeCommand('polyglot-notebook.newNotebookDib');
                    break;
                case newIpynbNotebookText:
                    await vscode.commands.executeCommand('polyglot-notebook.newNotebookIpynb');
                    break;
                default:
                    break;
            }
        }
    }));

    context.subscriptions.push(vscode.commands.registerCommand('polyglot-notebook.newNotebookDib', async () => {
        await newNotebook('.dib');
    }));

    context.subscriptions.push(vscode.commands.registerCommand('polyglot-notebook.newNotebookIpynb', async () => {
        // note, new .ipynb notebooks are currently affected by this bug: https://github.com/microsoft/vscode/issues/121974
        await newNotebook('.ipynb');
        await selectDotNetInteractiveKernelForJupyter();
    }));

    async function newNotebook(extension: string): Promise<void> {
        const viewType = extension === '.dib' || extension === '.dotnet-interactive'
            ? 'polyglot-notebook'
            : jupyterViewType;

        // get language
        const newNotebookCSharp = `C#`;
        const newNotebookFSharp = `F#`;
        const newNotebookPowerShell = `PowerShell`;
        const notebookLanguage = await vscode.window.showQuickPick([newNotebookCSharp, newNotebookFSharp, newNotebookPowerShell], { title: 'Default Language' });
        if (!notebookLanguage) {
            return;
        }

        const ipynbLanguageName = ipynbUtilities.mapIpynbLanguageName(notebookLanguage);
        const cellMetadata = {
            custom: {
                metadata: {
                    polyglot_notebook: {
                        language: ipynbLanguageName
                    }
                }
            }
        };
        const cell = new vscode.NotebookCellData(vscode.NotebookCellKind.Code, '', `dotnet-interactive.${ipynbLanguageName}`);
        cell.metadata = cellMetadata;
        const documentMetadata = {
            custom: {
                metadata: {
                    kernelspec: {
                        display_name: `.NET (${notebookLanguage})`,
                        language: notebookLanguage,
                        name: `.net-${ipynbLanguageName}`
                    },
                    language_info: {
                        name: notebookLanguage
                    }
                }
            }
        };
        const content = new vscode.NotebookData([cell]);
        content.metadata = documentMetadata;
        const notebook = await vscode.workspace.openNotebookDocument(viewType, content);

        // The document metadata isn't preserved from the previous call.  This is addressed in the following issues:
        // - https://github.com/microsoft/vscode-jupyter/issues/6187
        // - https://github.com/microsoft/vscode-jupyter/issues/5622
        // In the meantime, the metadata can be set again to ensure it's persisted.
        const _succeeded = await versionSpecificFunctions.replaceNotebookMetadata(notebook.uri, documentMetadata);
        const _editor = await vscode.window.showNotebookDocument(notebook);
    }

    if (!isAzureDataStudio(context)) {
        context.subscriptions.push(vscode.commands.registerCommand('polyglot-notebook.openNotebook', async (notebookUri: vscode.Uri | undefined) => {
            // ensure we have a notebook uri
            if (!notebookUri) {
                const uris = await vscode.window.showOpenDialog({
                    filters: notebookFileFilters
                });

                if (uris && uris.length > 0) {
                    notebookUri = uris[0];
                }

                if (!notebookUri) {
                    // no appropriate uri
                    return;
                }
            }

            await openNotebook(notebookUri);
        }));
    }

    async function openNotebook(uri: vscode.Uri): Promise<void> {
        const extension = path.extname(uri.toString());
        const viewType = extension === '.dib' || extension === '.dotnet-interactive'
            ? 'polyglot-notebook'
            : jupyterViewType;
        await vscode.commands.executeCommand('vscode.openWith', uri, viewType);
    }

    if (!isAzureDataStudio(context)) {
        context.subscriptions.push(vscode.commands.registerCommand('polyglot-notebook.saveAsNotebook', async () => {
            if (vscode.window.activeNotebookEditor) {
                const uri = await vscode.window.showSaveDialog({
                    filters: notebookFileFilters
                });

                if (!uri) {
                    return;
                }

                const notebook = versionSpecificFunctions.getNotebookDocumentFromEditor(vscode.window.activeNotebookEditor);
                const interactiveDocument = toNotebookDocument(notebook);
                const uriPath = uri.toString();
                const extension = path.extname(uriPath);
                const documentType = extensionToDocumentType(extension);
                const buffer = await parserServer.serializeNotebook(documentType, eol, interactiveDocument);
                await vscode.workspace.fs.writeFile(uri, buffer);
                switch (path.extname(uriPath)) {
                    case '.dib':
                    case '.dotnet-interactive':
                        await vscode.commands.executeCommand('polyglot-notebook.openNotebook', uri);
                        break;
                }
            }
        }));
    }

    if (!isAzureDataStudio(context)) {
        context.subscriptions.push(vscode.commands.registerCommand('polyglot-notebook.createNewInteractive', async () => {
            const interactiveOpenArgs = [
                {}, // showOptions
                undefined, // resource uri
                `${context.extension.id}/polyglot-notebook-window`, // controllerId
                'Polyglot Notebook', // title
            ];
            const result = <any>(await vscode.commands.executeCommand('interactive.open', ...interactiveOpenArgs));
            if (result && result.notebookUri && typeof result.notebookUri.toString === 'function') {
                // this looks suspiciously like a uri, let's pre-load the backing process
                clientMapper.getOrAddClient(result.notebookUri.toString());
            }
        }));
    }
}

export async function selectDotNetInteractiveKernelForJupyter(): Promise<void> {
    const extension = 'ms-dotnettools.dotnet-interactive-vscode';
    const id = KernelIdForJupyter;
    await vscode.commands.executeCommand('notebook.selectKernel', { extension, id });
}

// callbacks used to install interactive tool

async function getInteractiveVersion(dotnetPath: string, globalStoragePath: string): Promise<string | undefined> {
    const result = await executeSafe(dotnetPath, ['tool', 'run', 'dotnet-interactive', '--', '--version'], globalStoragePath);
    if (result.code === 0) {
        const versionString = getVersionNumber(result.output);
        return versionString;
    }

    return undefined;
}<|MERGE_RESOLUTION|>--- conflicted
+++ resolved
@@ -101,8 +101,15 @@
     }
 }
 
-<<<<<<< HEAD
-function registerLegacyKernelCommands(context: vscode.ExtensionContext, clientMapper: ClientMapper) {
+function getCurrentNotebookDocument(): vscode.NotebookDocument | undefined {
+    if (!vscode.window.activeNotebookEditor) {
+        return undefined;
+    }
+
+    return versionSpecificFunctions.getNotebookDocumentFromEditor(vscode.window.activeNotebookEditor);
+}
+
+export function registerLegacyKernelCommands(context: vscode.ExtensionContext, clientMapper: ClientMapper) {
 
     context.subscriptions.push(vscode.commands.registerCommand('dotnet-interactive.restartCurrentNotebookKernel', async (notebook?: vscode.NotebookDocument | undefined) => {
         vscode.window.showWarningMessage(`The command '.NET Interactive: Restart the current notebook's kernel' is deprecated.  Please use the 'Polyglot Notebook: Restart the current notebook's kernel' command instead.`);
@@ -124,37 +131,19 @@
     // TODO: remove this
     registerLegacyKernelCommands(context, clientMapper);
 
+    // azure data studio doesn't support the notebook toolbar
+    if (!isAzureDataStudio(context)) {
+        context.subscriptions.push(vscode.commands.registerCommand('polyglot-notebook.notebookEditor.restartKernel', async (_notebookEditor) => {
+            await vscode.commands.executeCommand('polyglot-notebook.restartCurrentNotebookKernel');
+        }));
+
+        context.subscriptions.push(vscode.commands.registerCommand('polyglot-notebook.notebookEditor.openValueViewer', async () => {
+            // vscode creates a command named `<viewId>.focus` for all contributed views, so we need to match the id
+            await vscode.commands.executeCommand('polyglot-notebook-panel-values.focus');
+        }));
+    }
+
     context.subscriptions.push(vscode.commands.registerCommand('polyglot-notebook.restartCurrentNotebookKernel', async (notebook?: vscode.NotebookDocument | undefined) => {
-        if (!notebook) {
-            if (!vscode.window.activeNotebookEditor) {
-                // no notebook to operate on
-                return;
-            }
-=======
-function getCurrentNotebookDocument(): vscode.NotebookDocument | undefined {
-    if (!vscode.window.activeNotebookEditor) {
-        return undefined;
-    }
-
-    return versionSpecificFunctions.getNotebookDocumentFromEditor(vscode.window.activeNotebookEditor);
-}
-
-export function registerKernelCommands(context: vscode.ExtensionContext, clientMapper: ClientMapper) {
-
-    // azure data studio doesn't support the notebook toolbar
-    if (!isAzureDataStudio(context)) {
-        context.subscriptions.push(vscode.commands.registerCommand('dotnet-interactive.notebookEditor.restartKernel', async (_notebookEditor) => {
-            await vscode.commands.executeCommand('dotnet-interactive.restartCurrentNotebookKernel');
-        }));
->>>>>>> 2b17bda6
-
-        context.subscriptions.push(vscode.commands.registerCommand('dotnet-interactive.notebookEditor.openValueViewer', async () => {
-            // vscode creates a command named `<viewId>.focus` for all contributed views, so we need to match the id
-            await vscode.commands.executeCommand('dotnet-interactive-panel-values.focus');
-        }));
-    }
-
-    context.subscriptions.push(vscode.commands.registerCommand('dotnet-interactive.restartCurrentNotebookKernel', async (notebook?: vscode.NotebookDocument | undefined) => {
         notebook = notebook || getCurrentNotebookDocument();
         if (notebook) {
             // clear the value explorer view
@@ -180,21 +169,8 @@
         }
     }));
 
-<<<<<<< HEAD
     context.subscriptions.push(vscode.commands.registerCommand('polyglot-notebook.stopCurrentNotebookKernel', async (notebook?: vscode.NotebookDocument | undefined) => {
-        if (!notebook) {
-            if (!vscode.window.activeNotebookEditor) {
-                // no notebook to operate on
-                return;
-            }
-
-            notebook = versionSpecificFunctions.getNotebookDocumentFromEditor(vscode.window.activeNotebookEditor);
-        }
-
-=======
-    context.subscriptions.push(vscode.commands.registerCommand('dotnet-interactive.stopCurrentNotebookKernel', async (notebook?: vscode.NotebookDocument | undefined) => {
         notebook = notebook || getCurrentNotebookDocument();
->>>>>>> 2b17bda6
         if (notebook) {
             for (const cell of notebook.getCells()) {
                 notebookControllers.endExecution(undefined, cell, false);
