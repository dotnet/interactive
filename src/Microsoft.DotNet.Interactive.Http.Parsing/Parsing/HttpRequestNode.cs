// Copyright (c) .NET Foundation and contributors. All rights reserved.
// Licensed under the MIT license. See LICENSE file in the project root for full license information.

#nullable enable

using System;
using System.Collections.Generic;
using System.Linq;
using System.Net.Http;
using System.Xml.Linq;
using Microsoft.CodeAnalysis;
using Microsoft.CodeAnalysis.Text;
using Microsoft.CodeAnalysis.VisualBasic.Syntax;
using Microsoft.DotNet.Interactive.Http.Parsing.Parsing;

namespace Microsoft.DotNet.Interactive.Http.Parsing;

using Diagnostic = CodeAnalysis.Diagnostic;
using MediaTypeHeaderValue = System.Net.Http.Headers.MediaTypeHeaderValue;

internal class HttpRequestNode : HttpSyntaxNode
{
    internal HttpRequestNode(SourceText sourceText, HttpSyntaxTree syntaxTree) : base(sourceText, syntaxTree)
    {
    }

    public HttpMethodNode? MethodNode { get; private set; }

    public HttpUrlNode? UrlNode { get; private set; }

    public HttpVersionNode? VersionNode { get; private set; }

    public HttpHeadersNode? HeadersNode { get; private set; }

    public HttpBodyNode? BodyNode { get; private set; }

    public bool IsNamedRequest => ChildNodes.OfType<HttpCommentNode>().Any(cn => cn.NamedRequestNode is not null);

    public void Add(HttpMethodNode node)
    {
        if (MethodNode is not null)
        {
            throw new InvalidOperationException($"{nameof(MethodNode)} was already added.");
        }
        MethodNode = node;
        AddInternal(node);
    }

    public void Add(HttpUrlNode node)
    {
        if (UrlNode is not null)
        {
            throw new InvalidOperationException($"{nameof(UrlNode)} was already added.");
        }
        UrlNode = node;
        AddInternal(node);
    }

    public void Add(HttpVersionNode node)
    {
        if (VersionNode is not null)
        {
            throw new InvalidOperationException($"{nameof(VersionNode)} was already added.");
        }
        VersionNode = node;
        AddInternal(node);
    }

    public void Add(HttpHeadersNode node)
    {
        if (HeadersNode is not null)
        {
            throw new InvalidOperationException($"{nameof(HeadersNode)} was already added.");
        }
        HeadersNode = node;
        AddInternal(node);
    }

    public void Add(HttpBodyNode node)
    {
        if (BodyNode is not null)
        {
            throw new InvalidOperationException($"{nameof(BodyNode)} was already added.");
        }
        BodyNode = node;
        AddInternal(node);
    }

    public HttpNamedRequestNode? TryGetCommentNamedRequestNode()
    {
        if (IsNamedRequest)
        {
            return DescendantNodesAndTokens().OfType<HttpNamedRequestNode>().FirstOrDefault();
        }
        else
        {
            return null;
        }

    }

    public HttpBindingResult<HttpRequestMessage> TryGetHttpRequestMessage(HttpBindingDelegate bind)
    {
        var originalBind = bind;
<<<<<<< HEAD
        var diagnostics = new List<Diagnostic>(base.GetDiagnostics());

        if (SyntaxTree is not null)
=======
        var declaredVariables = SyntaxTree!.RootNode.GetDeclaredVariables();
        if (declaredVariables?.Count > 0)
>>>>>>> 5d875479
        {
            (Dictionary<string, DeclaredVariable> declaredVariables, List<Diagnostic>? diagnostics) declaredVariableResults = SyntaxTree.RootNode.TryGetDeclaredVariables(originalBind);
            var declaredVariables = declaredVariableResults.declaredVariables;
            var declaredVariableDiagnostics = declaredVariableResults.diagnostics;

            if (declaredVariables?.Count > 0)
            {
                bind = node =>
                {
                    if (declaredVariables.TryGetValue(node.Text, out var declaredValue))
                    {
                        return HttpBindingResult<object?>.Success(declaredValue.Value);
                    }
                    else
                    {
                        return originalBind(node);
                    }
                };
            }

            if (declaredVariableDiagnostics is not null)
            {
                diagnostics.AddRange(declaredVariableDiagnostics);
            }
        }

        var request = new HttpRequestMessage();

        if (MethodNode is { Span.IsEmpty: false })
        {
            request.Method = new HttpMethod(MethodNode.Text);
        }

        if (UrlNode?.TryGetUri(bind) is { } uriBindingResult)
        {
            if (uriBindingResult.IsSuccessful)
            {
                request.RequestUri = uriBindingResult.Value;
            }
            else
            {
                diagnostics.AddRange(uriBindingResult.Diagnostics);
            }
        }

        var bodyResult = BodyNode?.TryGetBody(bind);
        string body = "";

        if (bodyResult is not null)
        {
            if (bodyResult.IsSuccessful)
            {
                body = bodyResult.Value ?? "";
            }

            diagnostics.AddRange(bodyResult.Diagnostics);
        }

        if (!string.IsNullOrWhiteSpace(body))
        {
            request.Content = new StringContent(body);
        }

        if (HeadersNode is { HeaderNodes: { } headerNodes })
        {
            foreach (var headerNode in headerNodes)
            {
                if (headerNode.NameNode is null)
                {
                    continue;
                }

                if (headerNode.ValueNode is null)
                {
                    continue;
                }

                var headerName = headerNode.NameNode.Text;
                var headerValueResult = headerNode.ValueNode.TryGetValue(bind);

                diagnostics.AddRange(headerValueResult.Diagnostics);

                if (headerValueResult.IsSuccessful)
                {
                    var headerValue = headerValueResult.Value!;

                    try
                    {
                        switch (headerName.ToLowerInvariant())
                        {
                            case "content-encoding":
                            case "content-language":
                                if (request.Content is null)
                                {
                                    ReportDiagnosticForMissingContent();
                                }
                                else
                                {
                                    request.Content.Headers.Add(headerName, headerValue);
                                }
                                break;
                            case "content-length":
                                if (request.Content is null)
                                {
                                    ReportDiagnosticForMissingContent();
                                }
                                else
                                {
                                    request.Content.Headers.ContentLength = long.Parse(headerValue);
                                }
                                break;
                            case "content-type":
                                if (request.Content is null)
                                {
                                    ReportDiagnosticForMissingContent();
                                }
                                else
                                {
                                    request.Content.Headers.ContentType = MediaTypeHeaderValue.Parse(headerValue);
                                }
                                break;

                            default:
                                request.Headers.Add(headerName, headerValue);
                                break;
                        }

                        void ReportDiagnosticForMissingContent()
                        {
                            var diagnosticInfo = HttpDiagnostics.CannotSetContentHeaderWithoutContent(headerNode!.Text);
                            var diagnostic = headerNode.CreateDiagnostic(diagnosticInfo);
                            diagnostics!.Add(diagnostic);
                        }
                    }
                    catch (Exception exception)
                    {
                        var diagnosticInfo = HttpDiagnostics.InvalidHeader(headerNode.Text, exception.Message);
                        var diagnostic = headerNode.CreateDiagnostic(diagnosticInfo);
                        diagnostics.Add(diagnostic);
                    }
                }
            }
        }

        if (diagnostics.All(d => d.Severity is not DiagnosticSeverity.Error))
        {
            return HttpBindingResult<HttpRequestMessage>.Success(request, diagnostics.ToArray());
        }
        else
        {
            return HttpBindingResult<HttpRequestMessage>.Failure(diagnostics.ToArray());
        }
    }
}<|MERGE_RESOLUTION|>--- conflicted
+++ resolved
@@ -102,14 +102,9 @@
     public HttpBindingResult<HttpRequestMessage> TryGetHttpRequestMessage(HttpBindingDelegate bind)
     {
         var originalBind = bind;
-<<<<<<< HEAD
         var diagnostics = new List<Diagnostic>(base.GetDiagnostics());
 
         if (SyntaxTree is not null)
-=======
-        var declaredVariables = SyntaxTree!.RootNode.GetDeclaredVariables();
-        if (declaredVariables?.Count > 0)
->>>>>>> 5d875479
         {
             (Dictionary<string, DeclaredVariable> declaredVariables, List<Diagnostic>? diagnostics) declaredVariableResults = SyntaxTree.RootNode.TryGetDeclaredVariables(originalBind);
             var declaredVariables = declaredVariableResults.declaredVariables;
