﻿// Copyright (c) .NET Foundation and contributors. All rights reserved.
// Licensed under the MIT license. See LICENSE file in the project root for full license information.

using System;
using System.Collections.Generic;
using System.Linq;
using Microsoft.AspNetCore.Html;
using static Microsoft.DotNet.Interactive.Formatting.PocketViewTags;

namespace Microsoft.DotNet.Interactive.Formatting
{
    public static class HtmlFormatter
    {
<<<<<<< HEAD
        public static bool PreformatEmbeddedPlainText { get; set; } = false;

        static HtmlFormatter()
        {
            Formatter.Clearing += (obj, sender) => PreformatEmbeddedPlainText = false;
        }

=======
>>>>>>> 0edb260c474e0a9e65351119a95aada972b3c2b0
        public static ITypeFormatter GetBestFormatterFor(Type type) =>
            Formatter.GetBestFormatterFor(type, MimeType);

        public static ITypeFormatter GetBestFormatterFor<T>() =>
            GetBestFormatterFor(typeof(T));

        public const string MimeType = "text/html";

        internal static ITypeFormatter GetDefaultFormatterForAnyObject(Type type, bool includeInternals = false) =>
            FormattersForAnyObject.GetFormatter(type, includeInternals);

        internal static ITypeFormatter GetDefaultFormatterForAnyEnumerable(Type type) =>
            FormattersForAnyEnumerable.GetFormatter(type, false);

        internal static PocketView Table(
            List<IHtmlContent> headers,
            List<IHtmlContent> rows) =>
            table(
                thead(
                    tr(
                        headers ?? new List<IHtmlContent>())),
                tbody(
                    rows));

        internal static ITypeFormatter[] DefaultFormatters { get; } = DefaultHtmlFormatterSet.DefaultFormatters;

        internal static FormatterTable FormattersForAnyObject =
            new FormatterTable(typeof(HtmlFormatter<>), nameof(HtmlFormatter<object>.CreateForAnyObject));

        internal static FormatterTable FormattersForAnyEnumerable =
            new FormatterTable(typeof(HtmlFormatter<>), nameof(HtmlFormatter<object>.CreateForAnyEnumerable));

<<<<<<< HEAD
        internal static IHtmlContent DisplayEmbeddedObjectAsPlainText(object value)
        {
            var html = value.ToDisplayString(PlainTextFormatter.MimeType).HtmlEncode();
            // See https://github.com/dotnet/interactive/issues/697
            // and https://stackoverflow.com/questions/45326130/how-can-i-display-the-text-in-pre-tag-in-the-default-fonts-that-html-uses/45326306
            if (PreformatEmbeddedPlainText)
            {
                var pre = new Tag("span");
                pre.HtmlAttributes["style"] = "white-space: pre; text-align: left";
                html = pre.Containing(html);
            }
            return html;

        }
=======

>>>>>>> 0edb260c474e0a9e65351119a95aada972b3c2b0
    }

}
}<|MERGE_RESOLUTION|>--- conflicted
+++ resolved
@@ -11,7 +11,6 @@
 {
     public static class HtmlFormatter
     {
-<<<<<<< HEAD
         public static bool PreformatEmbeddedPlainText { get; set; } = false;
 
         static HtmlFormatter()
@@ -19,8 +18,6 @@
             Formatter.Clearing += (obj, sender) => PreformatEmbeddedPlainText = false;
         }
 
-=======
->>>>>>> 0edb260c474e0a9e65351119a95aada972b3c2b0
         public static ITypeFormatter GetBestFormatterFor(Type type) =>
             Formatter.GetBestFormatterFor(type, MimeType);
 
@@ -53,7 +50,6 @@
         internal static FormatterTable FormattersForAnyEnumerable =
             new FormatterTable(typeof(HtmlFormatter<>), nameof(HtmlFormatter<object>.CreateForAnyEnumerable));
 
-<<<<<<< HEAD
         internal static IHtmlContent DisplayEmbeddedObjectAsPlainText(object value)
         {
             var html = value.ToDisplayString(PlainTextFormatter.MimeType).HtmlEncode();
@@ -68,10 +64,5 @@
             return html;
 
         }
-=======
-
->>>>>>> 0edb260c474e0a9e65351119a95aada972b3c2b0
     }
-
-}
 }