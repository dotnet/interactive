--- conflicted
+++ resolved
@@ -219,13 +219,7 @@
                         }
                         else
                         {
-<<<<<<< HEAD
-                            var html = HtmlFormatter.DisplayEmbeddedObjectAsPlainText(arg);
-
-                            html.WriteTo(writer, HtmlEncoder.Default);
-=======
                             arg.FormatTo(writer, HtmlFormatter.MimeType);
->>>>>>> e6f7cb04
                         }
 
                         break;
