--- conflicted
+++ resolved
@@ -1,17 +1,6 @@
 ﻿// Copyright (c) .NET Foundation and contributors. All rights reserved.
 // Licensed under the MIT license. See LICENSE file in the project root for full license information.
 
-<<<<<<< HEAD
-=======
-using FluentAssertions;
-using FluentAssertions.Execution;
-using Markdig.Helpers;
-using Microsoft.DotNet.Interactive.Commands;
-using Microsoft.DotNet.Interactive.Events;
-using Microsoft.DotNet.Interactive.Formatting;
-using Microsoft.DotNet.Interactive.Formatting.Tests.Utility;
-using Microsoft.DotNet.Interactive.Tests.Utility;
->>>>>>> d2a7a999
 using System;
 using System.Collections.Generic;
 using System.Diagnostics;
@@ -2135,7 +2124,6 @@
     }
 
     [Fact]
-<<<<<<< HEAD
     public async Task commands_that_exceed_the_configured_request_timeout_are_marked_as_failed()
     {
         const int DelayInMilliseconds = 300;
@@ -2200,11 +2188,7 @@
             "The request was canceled due to the configured timeout of 0.02 seconds elapsing.");
     }
 
-    [Fact(Skip = "Requires updates to HTTP parser")]
-    public void responses_to_named_requests_can_be_accessed_as_symbols_in_later_requests()
-=======
     public async Task responses_to_named_requests_can_be_accessed_as_symbols_in_later_requests()
->>>>>>> d2a7a999
     {
         // Request Variables
         // Request variables are similar to file variables in some aspects like scope and definition location.However, they have some obvious differences.The definition syntax of request variables is just like a single-line comment, and follows // @name requestName or # @name requestName just before the desired request url. 
