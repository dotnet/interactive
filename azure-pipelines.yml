--- conflicted
+++ resolved
@@ -345,57 +345,6 @@
             searchFolder: '$(Build.SourcesDirectory)/artifacts/TestResults'
           condition: always()
 
-<<<<<<< HEAD
-  ### This will be broken for a while
-  # - template: /eng/common/templates/jobs/jobs.yml
-  #   parameters:
-  #     enableMicrobuild: true
-  #     enableSbom: false
-  #     jobs:
-  #     - job: Dockerfile_Main
-  #       pool:
-  #         ${{ if or(eq(variables['System.TeamProject'], 'public'), in(variables['Build.Reason'], 'PullRequest')) }}:
-  #           name: NetCore-Public
-  #           demands: ImageOverride -equals Build.Ubuntu.1804.Amd64.Open
-  #         ${{ if and(ne(variables['System.TeamProject'], 'public'), notin(variables['Build.Reason'], 'PullRequest')) }}:
-  #           name: NetCore1ESPool-Internal
-  #           demands: ImageOverride -equals Build.Ubuntu.1804.Amd64
-  #       steps:
-  #       - checkout: self
-  #         clean: true
-  #       - task: Docker@2
-  #         displayName: Build main Dockerfile
-  #         continueOnError: true
-  #         inputs:
-  #           command: build
-  #           Dockerfile: "$(Build.SourcesDirectory)/Dockerfile"
-
-  ### This will be broken for a while
-  # - template: /eng/common/templates/jobs/jobs.yml
-  #   parameters:
-  #     enableMicrobuild: true
-  #     enableSbom: false
-  #     jobs:
-  #     - job: Dockerfile_Binder_Dependency
-  #       pool:
-  #         ${{ if or(eq(variables['System.TeamProject'], 'public'), in(variables['Build.Reason'], 'PullRequest')) }}:
-  #           name: NetCore-Public
-  #           demands: ImageOverride -equals Build.Ubuntu.1804.Amd64.Open
-  #         ${{ if and(ne(variables['System.TeamProject'], 'public'), notin(variables['Build.Reason'], 'PullRequest')) }}:
-  #           name: NetCore1ESPool-Internal
-  #           demands: ImageOverride -equals Build.Ubuntu.1804.Amd64
-  #       steps:
-  #       - checkout: self
-  #         clean: true
-  #       - task: Docker@2
-  #         displayName: Build Binder dependency Dockerfile
-  #         continueOnError: true
-  #         inputs:
-  #           command: build
-  #           Dockerfile: "$(Build.SourcesDirectory)/samples/my binder/Dockerfile"
-
-=======
->>>>>>> b52e54ab
 #---------------------------------------------------------------------------------------------------------------------#
 #                                                    Post Build                                                       #
 #---------------------------------------------------------------------------------------------------------------------#
