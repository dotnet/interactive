# CI and PR triggers
trigger:
- main
- feature/*
- release/*
pr:
- main
- feature/*
- release/*

# Variables
variables:
  - name: _TeamName
    value: DotNetInteractive
  - name: _BuildConfig
    value: Release
  - name: _PublishUsingPipelines
    value: true
  - name: _DotNetArtifactsCategory
    value: .NETCore
  - name: DotNetSdkVersion
<<<<<<< HEAD
    value: '6.0.100-preview.6.21355.2'
=======
    value: '5.0.400'
>>>>>>> 58eba7a2
  - name: PocketLoggerLogPath
    value: $(Build.SourcesDirectory)/artifacts/log/$(_BuildConfig)
  - name: TryDotNetPackagesPath
    value: $(Build.SourcesDirectory)/artifacts/.trydotnet/packages
  - name: NodeJSVersion
    value: '14.17.5'
  - name: _TestArgs
    value: ''

stages:
- stage: build
  displayName: Build and Test
  jobs:
  - template: /eng/common/templates/jobs/jobs.yml
    parameters:
      enableMicrobuild: true
      enablePublishBuildArtifacts: true
      enablePublishTestResults: true
      enablePublishBuildAssets: true
      enablePublishUsingPipelines: $(_PublishUsingPipelines)
      jobs:
      - job: Windows_NT
        pool:
          ${{ if or(eq(variables['System.TeamProject'], 'public'), in(variables['Build.Reason'], 'PullRequest')) }}:
            name: NetCorePublic-Pool
            queue: BuildPool.Windows.10.Amd64.VS2019.Open
          ${{ if and(ne(variables['System.TeamProject'], 'public'), notin(variables['Build.Reason'], 'PullRequest')) }}:
            name: NetCoreInternal-Pool
            queue: buildpool.windows.10.amd64.vs2019
        timeoutInMinutes: 90
        variables:
        # Enable signing for internal, non-PR builds
        - ${{ if and(ne(variables['System.TeamProject'], 'public'), notin(variables['Build.Reason'], 'PullRequest')) }}:
          - group: DotNet-Blob-Feed
          - group: DotNet-Symbol-Server-Pats
          - name: _SignType
            value: Real
          - name: _DotNetPublishToBlobFeed
            value: true
          - name: _BuildArgs
            value: /p:SignType=$(_SignType)
                   /p:DotNetSignType=$(_SignType)
                   /p:MicroBuild_SigningEnabled=true
                   /p:OverridePackageSource=https://dotnetfeed.blob.core.windows.net/dotnet-core/index.json
                   /p:TeamName=$(_TeamName)
                   /p:DotNetPublishBlobFeedKey=$(dotnetfeed-storage-access-key-1)
                   /p:DotNetPublishBlobFeedUrl=https://dotnetfeed.blob.core.windows.net/dotnet-core/index.json
                   /p:DotNetPublishToBlobFeed=true
                   /p:DotNetPublishUsingPipelines=$(_PublishUsingPipelines)
                   /p:DotNetArtifactsCategory=$(_DotNetArtifactsCategory)
                   /p:DotNetSymbolServerTokenMsdl=$(microsoft-symbol-server-pat)
                   /p:DotNetSymbolServerTokenSymWeb=$(symweb-symbol-server-pat)
                   /p:OfficialBuildId=$(BUILD.BUILDNUMBER)
                   /p:PublishToSymbolServer=true
        # else
        - ${{ if or(eq(variables['System.TeamProject'], 'public'), in(variables['Build.Reason'], 'PullRequest')) }}:
          - name: _SignType
            value: Test
          - name: _BuildArgs
            value: /p:SignType=$(_SignType)
        # SkipTests
        # - ${{ if ne(variables['SkipTests'], 'true') }}:
        #   - name: _TestArgs
        #     value: -test
        steps:
        - script: git config --global core.longpaths true
          displayName: Enable `git clean` to handle long paths

        - checkout: self
          clean: true

        # Azure DevOps doesn't support git symlinks on Windows so we have to fake it
        - pwsh: . "$(Build.SourcesDirectory)\src\ensure-symlinks.ps1"
          displayName: ensure symlinks

        - task: NodeTool@0
          displayName: Add NodeJS/npm
          inputs:
            versionSpec: $(NodeJSVersion)

        - task: UseDotNet@2
          displayName: Use .NET SDK
          inputs:
            packageType: sdk
            version: $(DotNetSdkVersion)
            installationPath: $(Agent.ToolsDirectory)\dotnet

        - script: |
            robocopy "eng\resources" "$(Build.SourcesDirectory)\artifacts"
            :: robocopy return codes are terrible; 1 means files were copied
            if "%errorlevel%" == "1" exit /b 0
            exit /b 1
          displayName: Prevent test directory crawling

        - script: eng\CIBuild.cmd
            -configuration $(_BuildConfig)
            -prepareMachine
            -sign
            $(_TestArgs)
            $(_BuildArgs)
          displayName: Build
          env:
            POCKETLOGGER_LOG_PATH: $(PocketLoggerLogPath)
            TRYDOTNET_PACKAGES_PATH: $(TryDotNetPackagesPath)

        - script: dotnet test -l trx --no-build --blame-hang-timeout 5m --blame-hang-dump-type full -c $(_BuildConfig) --results-directory $(Build.SourcesDirectory)/artifacts/TestResults/$(_BuildConfig)
          displayName: Test / Blame
          workingDirectory: $(Build.SourcesDirectory)
          condition: ne(variables['SkipTests'], 'true')

        - pwsh: Get-ChildItem *.dmp -Recurse | Remove-Item
          displayName: Delete dump files
          workingDirectory: $(Build.SourcesDirectory)/artifacts/TestResults/$(_BuildConfig)
          condition: and(ne(variables['KeepDumps'], 'true'), ne(variables['SkipTests'], 'true'))

        - task: PublishBuildArtifacts@1
          displayName: Publish Test results and Blame dumps
          inputs:
            pathToPublish: $(Build.SourcesDirectory)/artifacts/TestResults/$(_BuildConfig)
            artifactName: Windows_test_results_and_dumps
            artifactType: container
          condition: failed()

        - script: npm run ciTest
          displayName: NPM tests
          workingDirectory: "$(Build.SourcesDirectory)/src/Microsoft.DotNet.Interactive.Js"
          condition: ne(variables['SkipTests'], 'true')

        # build and test VS Code extension
        - script: npm install
          displayName: npm install (VS Code stable)
          workingDirectory: "$(Build.SourcesDirectory)/src/dotnet-interactive-vscode/stable"

        - script: npm run ciTest
          displayName: npm test (VS Code stable)
          workingDirectory: "$(Build.SourcesDirectory)/src/dotnet-interactive-vscode/stable"
          condition: ne(variables['SkipTests'], 'true')

        - script: npm install
          displayName: npm install (VS Code insiders)
          workingDirectory: "$(Build.SourcesDirectory)/src/dotnet-interactive-vscode/insiders"

        - script: npm run ciTest
          displayName: npm test (VS Code insiders)
          workingDirectory: "$(Build.SourcesDirectory)/src/dotnet-interactive-vscode/insiders"
          condition: ne(variables['SkipTests'], 'true')

        # build and test npm package
        - script: npm install
          displayName: npm install (npm package)
          workingDirectory: "$(Build.SourcesDirectory)/src/dotnet-interactive-npm"

        - script: npm run ciTest
          displayName: npm test (npm package)
          workingDirectory: "$(Build.SourcesDirectory)/src/dotnet-interactive-npm"
          condition: ne(variables['SkipTests'], 'true')

        # publish VS Code and npm test results
        - task: PublishTestResults@2
          displayName: Publish VS Code extension and npm test results
          inputs:
            testResultsFormat: VSTest
            testResultsFiles: '**/*.trx'
            searchFolder: '$(Build.SourcesDirectory)/artifacts/TestResults'
          condition: always()

        # pack and publish vscode and npm
        - task: PowerShell@2
          displayName: Pack VS Code Extensions
          inputs:
            filePath: $(Build.SourcesDirectory)/eng/package/PackVSCodeExtension.ps1
            arguments: -stableToolVersionNumber $(StableToolVersionNumber) -gitSha $(Build.SourceVersion) -outDir "$(Build.ArtifactStagingDirectory)\vscode"
            workingDirectory: "$(Build.SourcesDirectory)/src/dotnet-interactive-vscode"
            pwsh: true

        - task: PublishBuildArtifacts@1
          displayName: Publish VSCode extension artifacts
          inputs:
            pathToPublish: $(Build.ArtifactStagingDirectory)\vscode
            artifactName: vscode
            artifactType: container

        - task: PowerShell@2
          displayName: Pack NPM package
          inputs:
            filePath: $(Build.SourcesDirectory)/eng/package/PackNpmPackage.ps1
            arguments: -packageVersionNumber $(StableToolVersionNumber) -gitSha $(Build.SourceVersion) -outDir "$(Build.ArtifactStagingDirectory)\npm"
            workingDirectory: "$(Build.SourcesDirectory)/src/dotnet-interactive-npm"
            pwsh: true

        - task: PublishBuildArtifacts@1
          displayName: Publish NPM package artifacts
          inputs:
            pathToPublish: $(Build.ArtifactStagingDirectory)\npm
            artifactName: npm
            artifactType: container

        # Prevent symbols packages from being saved in the following `packages` artifact because they're incomplete.
        # See `eng/AfterSolutionBuild.targets:StripFilesFromSymbolPackages` for details.
        - script: del /S $(Build.SourcesDirectory)\artifacts\packages\$(_BuildConfig)\*.symbols.nupkg
          displayName: Clean symbol packages

        - task: PublishBuildArtifacts@1
          displayName: Publish packages to artifacts container
          inputs:
            pathToPublish: $(Build.SourcesDirectory)\artifacts\packages\$(_BuildConfig)
            artifactName: packages
            artifactType: container

  - template: /eng/common/templates/jobs/jobs.yml
    parameters:
      enableMicrobuild: true
      enablePublishBuildArtifacts: true
      enablePublishTestResults: true
      enablePublishBuildAssets: false
      enablePublishUsingPipelines: false
      jobs:
      - job: Linux
        pool:
          ${{ if or(eq(variables['System.TeamProject'], 'public'), in(variables['Build.Reason'], 'PullRequest')) }}:
            name: NetCorePublic-Pool
            queue: BuildPool.Ubuntu.1604.amd64.Open
          ${{ if and(ne(variables['System.TeamProject'], 'public'), notin(variables['Build.Reason'], 'PullRequest')) }}:
            name: NetCoreInternal-Pool
            queue: BuildPool.Ubuntu.1604.amd64
        variables:
        # Enable signing for internal, non-PR builds
        - ${{ if and(ne(variables['System.TeamProject'], 'public'), notin(variables['Build.Reason'], 'PullRequest')) }}:
          - name: _SignType
            value: Test
          - name: _BuildArgs
            value: /p:SignType=$(_SignType)
              /p:DotNetSignType=$(_SignType)
              /p:OverridePackageSource=https://dotnetfeed.blob.core.windows.net/dotnet-core/index.json
              /p:TeamName=$(_TeamName)
              /p:OfficialBuildId=$(BUILD.BUILDNUMBER)
        # else
        - ${{ if or(eq(variables['System.TeamProject'], 'public'), in(variables['Build.Reason'], 'PullRequest')) }}:
          - name: _SignType
            value: Test
          - name: _BuildArgs
            value: /p:SignType=$(_SignType)
        # SkipTests
        # - ${{ if ne(variables['SkipTests'], 'true') }}:
        #   - name: _TestArgs
        #     value: --test
        steps:
        - script: git config --global core.longpaths true
          displayName: Enable `git clean` to handle long paths

        - checkout: self
          clean: true

        - task: NodeTool@0
          displayName: Add NodeJS/npm
          inputs:
            versionSpec: $(NodeJSVersion)

        - task: UseDotNet@2
          displayName: Use .NET SDK
          inputs:
            packageType: sdk
            version: $(DotNetSdkVersion)
            installationPath: $(Agent.ToolsDirectory)/dotnet

        - script: |
            mkdir -p "$(Build.SourcesDirectory)/artifacts"
            cp eng/resources/* "$(Build.SourcesDirectory)/artifacts"
          displayName: Prevent test directory crawling

        - script: ./eng/cibuild.sh
            --configuration $(_BuildConfig)
            --prepareMachine
            $(_TestArgs)
          displayName: Build
          env:
            POCKETLOGGER_LOG_PATH: $(PocketLoggerLogPath)
            TRYDOTNET_PACKAGES_PATH: $(TryDotNetPackagesPath)

        - script: dotnet test -l trx --no-build --blame-hang-timeout 5m --blame-hang-dump-type full -c $(_BuildConfig) --results-directory $(Build.SourcesDirectory)/artifacts/TestResults/$(_BuildConfig)
          displayName: Test / Blame
          workingDirectory: $(Build.SourcesDirectory)
          condition: ne(variables['SkipTests'], 'true')

        - pwsh: Get-ChildItem *.dmp -Recurse | Remove-Item
          displayName: Delete dump files
          workingDirectory: $(Build.SourcesDirectory)/artifacts/TestResults/$(_BuildConfig)
          condition: and(ne(variables['KeepDumps'], 'true'), ne(variables['SkipTests'], 'true'))

        - task: PublishBuildArtifacts@1
          displayName: Publish Test results and Blame dumps
          inputs:
            pathToPublish: $(Build.SourcesDirectory)/artifacts/TestResults/$(_BuildConfig)
            artifactName: Linux_test_results_and_dumps
            artifactType: container
          condition: failed()

        - script: npm run ciTest
          displayName: NPM tests
          workingDirectory: "$(Build.SourcesDirectory)/src/Microsoft.DotNet.Interactive.Js"
          condition: ne(variables['SkipTests'], 'true')

  - template: /eng/common/templates/jobs/jobs.yml
    parameters:
      enableMicrobuild: true
      jobs:
      - job: Dockerfile_official_image
        pool:
          ${{ if or(eq(variables['System.TeamProject'], 'public'), in(variables['Build.Reason'], 'PullRequest')) }}:
            name: NetCorePublic-Pool
            queue: BuildPool.Ubuntu.1604.amd64.Open
          ${{ if and(ne(variables['System.TeamProject'], 'public'), notin(variables['Build.Reason'], 'PullRequest')) }}:
            name: NetCoreInternal-Pool
            queue: BuildPool.Ubuntu.1604.amd64
        steps:
        - checkout: self
          clean: true
        - task: Docker@2
          displayName: Build official Dockerfile
          inputs:
            command: build
            Dockerfile: "$(Build.SourcesDirectory)/samples/docker-image/Dockerfile"

  - template: /eng/common/templates/jobs/jobs.yml
    parameters:
      enableMicrobuild: true
      jobs:
      - job: Dockerfile_Main
        pool:
          ${{ if or(eq(variables['System.TeamProject'], 'public'), in(variables['Build.Reason'], 'PullRequest')) }}:
            name: NetCorePublic-Pool
            queue: BuildPool.Ubuntu.1604.amd64.Open
          ${{ if and(ne(variables['System.TeamProject'], 'public'), notin(variables['Build.Reason'], 'PullRequest')) }}:
            name: NetCoreInternal-Pool
            queue: BuildPool.Ubuntu.1604.amd64
        steps:
        - checkout: self
          clean: true
        - task: Docker@2
          displayName: Build main Dockerfile
          inputs:
            command: build
            Dockerfile: "$(Build.SourcesDirectory)/Dockerfile"

  - template: /eng/common/templates/jobs/jobs.yml
    parameters:
      enableMicrobuild: true
      jobs:
      - job: Dockerfile_Binder_Dependency
        pool:
          ${{ if or(eq(variables['System.TeamProject'], 'public'), in(variables['Build.Reason'], 'PullRequest')) }}:
            name: NetCorePublic-Pool
            queue: BuildPool.Ubuntu.1604.amd64.Open
          ${{ if and(ne(variables['System.TeamProject'], 'public'), notin(variables['Build.Reason'], 'PullRequest')) }}:
            name: NetCoreInternal-Pool
            queue: BuildPool.Ubuntu.1604.amd64
        steps:
        - checkout: self
          clean: true
        - task: Docker@2
          displayName: Build Binder dependency Dockerfile
          inputs:
            command: build
            Dockerfile: "$(Build.SourcesDirectory)/samples/my binder/Dockerfile"

<<<<<<< HEAD
  - template: /eng/common/templates/jobs/jobs.yml
    parameters:
      enableMicrobuild: true
      jobs:
      - job: IntegrationTest
        dependsOn: Windows_NT
        condition: and(succeeded(), ne(variables['SkipTests'], 'true'))
        pool:
          ${{ if or(eq(variables['System.TeamProject'], 'public'), in(variables['Build.Reason'], 'PullRequest')) }}:
            name: NetCorePublic-Pool
            queue: BuildPool.Ubuntu.1604.amd64.Open
          ${{ if and(ne(variables['System.TeamProject'], 'public'), notin(variables['Build.Reason'], 'PullRequest')) }}:
            name: NetCoreInternal-Pool
            queue: BuildPool.Ubuntu.1604.amd64
        variables:
        - name: DOTNET_INTERACTIVE_CLI_TELEMETRY_OPTOUT
          value: 1
        - name: DOTNET_INTERACTIVE_SKIP_FIRST_TIME_EXPERIENCE
          value: 1
        # specify tool version on public CI builds
        - ${{ if eq(variables['System.TeamProject'], 'public') }}:
          - name: ToolVersionArgs
            value: --version 1.0.0-ci
        # else
        - ${{ if ne(variables['System.TeamProject'], 'public') }}:
          - name: ToolVersionArgs
            value: ''
        steps:
        - checkout: self
          clean: true
        - task: UseDotNet@2
          displayName: Use .NET SDK
          inputs:
            packageType: sdk
            version: $(DotNetSdkVersion)
            installationPath: $(Agent.ToolsDirectory)/dotnet
        - task: DownloadBuildArtifacts@0
          displayName: Download built packages
          inputs:
            artifactName: packages
            downloadPath: $(Build.ArtifactStagingDirectory)
        - script: echo "<configuration><packageSources><clear /></packageSources></configuration>" > "$(Build.ArtifactStagingDirectory)/NuGet.config"
          displayName: Generate empty NuGet.config
        - script: dotnet tool install -g --configfile "$(Build.ArtifactStagingDirectory)/NuGet.config" $(ToolVersionArgs) --add-source "$(Build.ArtifactStagingDirectory)/packages/Shipping" Microsoft.dotnet-interactive
          displayName: Install global tool
        - script: dotnet interactive --version
          displayName: Write version
        - script: dotnet test
            "$(Build.SourcesDirectory)/src/dotnet-interactive.IntegrationTests/dotnet-interactive.IntegrationTests.csproj"
            --logger "trx;LogFileName=$(Build.ArtifactStagingDirectory)/TestResults/IntegrationTests.trx"
          displayName: Execute integration tests
          env:
            INTEGRATION_TEST_RUN: true
        - task: PublishTestResults@2
          displayName: Publish Test Results
          inputs:
            testResultsFormat: VSTest
            testResultsFiles: '**/*.trx'
            searchFolder: '$(Build.ArtifactStagingDirectory)/TestResults'
          condition: always()

=======
>>>>>>> 58eba7a2
#---------------------------------------------------------------------------------------------------------------------#
#                                                    Post Build                                                       #
#---------------------------------------------------------------------------------------------------------------------#
- ${{ if and(ne(variables['System.TeamProject'], 'public'), notin(variables['Build.Reason'], 'PullRequest')) }}:
  - template: eng/common/templates/post-build/post-build.yml
    parameters:
      publishingInfraVersion: 3
      # Symbol validation is not entirely reliable as of yet, so should be turned off until https://github.com/dotnet/arcade/issues/2871 is resolved.
      enableSymbolValidation: false
      # SourceLink improperly looks for generated files.  See https://github.com/dotnet/arcade/issues/3069
      enableSourceLinkValidation: false

#---------------------------------------------------------------------------------------------------------------------#
#                                                    NPM Publish                                                      #
#---------------------------------------------------------------------------------------------------------------------#
- ${{ if and(ne(variables['System.TeamProject'], 'public'), notin(variables['Build.Reason'], 'PullRequest')) }}:
  - template: eng/publish/publish-npm.yml
    parameters:
      packageName: microsoft-dotnet-interactive-*.tgz
      registryUrl: pkgs.dev.azure.com/dnceng/public/_packaging/dotnet-tools/npm/registry/
      registryUser: dnceng
      registryEmail: dnceng@microsoft.com
      publishingBranch: main<|MERGE_RESOLUTION|>--- conflicted
+++ resolved
@@ -18,12 +18,6 @@
     value: true
   - name: _DotNetArtifactsCategory
     value: .NETCore
-  - name: DotNetSdkVersion
-<<<<<<< HEAD
-    value: '6.0.100-preview.6.21355.2'
-=======
-    value: '5.0.400'
->>>>>>> 58eba7a2
   - name: PocketLoggerLogPath
     value: $(Build.SourcesDirectory)/artifacts/log/$(_BuildConfig)
   - name: TryDotNetPackagesPath
@@ -108,8 +102,10 @@
           displayName: Use .NET SDK
           inputs:
             packageType: sdk
-            version: $(DotNetSdkVersion)
-            installationPath: $(Agent.ToolsDirectory)\dotnet
+            useGlobalJson: true
+            includePreviewVersions: true
+            workingDirectory: $(Build.SourcesDirectory)
+            installationPath: $(Agent.ToolsDirectory)/dotnet
 
         - script: |
             robocopy "eng\resources" "$(Build.SourcesDirectory)\artifacts"
@@ -286,7 +282,9 @@
           displayName: Use .NET SDK
           inputs:
             packageType: sdk
-            version: $(DotNetSdkVersion)
+            useGlobalJson: true
+            includePreviewVersions: true
+            workingDirectory: $(Build.SourcesDirectory)
             installationPath: $(Agent.ToolsDirectory)/dotnet
 
         - script: |
@@ -347,112 +345,48 @@
             command: build
             Dockerfile: "$(Build.SourcesDirectory)/samples/docker-image/Dockerfile"
 
-  - template: /eng/common/templates/jobs/jobs.yml
-    parameters:
-      enableMicrobuild: true
-      jobs:
-      - job: Dockerfile_Main
-        pool:
-          ${{ if or(eq(variables['System.TeamProject'], 'public'), in(variables['Build.Reason'], 'PullRequest')) }}:
-            name: NetCorePublic-Pool
-            queue: BuildPool.Ubuntu.1604.amd64.Open
-          ${{ if and(ne(variables['System.TeamProject'], 'public'), notin(variables['Build.Reason'], 'PullRequest')) }}:
-            name: NetCoreInternal-Pool
-            queue: BuildPool.Ubuntu.1604.amd64
-        steps:
-        - checkout: self
-          clean: true
-        - task: Docker@2
-          displayName: Build main Dockerfile
-          inputs:
-            command: build
-            Dockerfile: "$(Build.SourcesDirectory)/Dockerfile"
-
-  - template: /eng/common/templates/jobs/jobs.yml
-    parameters:
-      enableMicrobuild: true
-      jobs:
-      - job: Dockerfile_Binder_Dependency
-        pool:
-          ${{ if or(eq(variables['System.TeamProject'], 'public'), in(variables['Build.Reason'], 'PullRequest')) }}:
-            name: NetCorePublic-Pool
-            queue: BuildPool.Ubuntu.1604.amd64.Open
-          ${{ if and(ne(variables['System.TeamProject'], 'public'), notin(variables['Build.Reason'], 'PullRequest')) }}:
-            name: NetCoreInternal-Pool
-            queue: BuildPool.Ubuntu.1604.amd64
-        steps:
-        - checkout: self
-          clean: true
-        - task: Docker@2
-          displayName: Build Binder dependency Dockerfile
-          inputs:
-            command: build
-            Dockerfile: "$(Build.SourcesDirectory)/samples/my binder/Dockerfile"
-
-<<<<<<< HEAD
-  - template: /eng/common/templates/jobs/jobs.yml
-    parameters:
-      enableMicrobuild: true
-      jobs:
-      - job: IntegrationTest
-        dependsOn: Windows_NT
-        condition: and(succeeded(), ne(variables['SkipTests'], 'true'))
-        pool:
-          ${{ if or(eq(variables['System.TeamProject'], 'public'), in(variables['Build.Reason'], 'PullRequest')) }}:
-            name: NetCorePublic-Pool
-            queue: BuildPool.Ubuntu.1604.amd64.Open
-          ${{ if and(ne(variables['System.TeamProject'], 'public'), notin(variables['Build.Reason'], 'PullRequest')) }}:
-            name: NetCoreInternal-Pool
-            queue: BuildPool.Ubuntu.1604.amd64
-        variables:
-        - name: DOTNET_INTERACTIVE_CLI_TELEMETRY_OPTOUT
-          value: 1
-        - name: DOTNET_INTERACTIVE_SKIP_FIRST_TIME_EXPERIENCE
-          value: 1
-        # specify tool version on public CI builds
-        - ${{ if eq(variables['System.TeamProject'], 'public') }}:
-          - name: ToolVersionArgs
-            value: --version 1.0.0-ci
-        # else
-        - ${{ if ne(variables['System.TeamProject'], 'public') }}:
-          - name: ToolVersionArgs
-            value: ''
-        steps:
-        - checkout: self
-          clean: true
-        - task: UseDotNet@2
-          displayName: Use .NET SDK
-          inputs:
-            packageType: sdk
-            version: $(DotNetSdkVersion)
-            installationPath: $(Agent.ToolsDirectory)/dotnet
-        - task: DownloadBuildArtifacts@0
-          displayName: Download built packages
-          inputs:
-            artifactName: packages
-            downloadPath: $(Build.ArtifactStagingDirectory)
-        - script: echo "<configuration><packageSources><clear /></packageSources></configuration>" > "$(Build.ArtifactStagingDirectory)/NuGet.config"
-          displayName: Generate empty NuGet.config
-        - script: dotnet tool install -g --configfile "$(Build.ArtifactStagingDirectory)/NuGet.config" $(ToolVersionArgs) --add-source "$(Build.ArtifactStagingDirectory)/packages/Shipping" Microsoft.dotnet-interactive
-          displayName: Install global tool
-        - script: dotnet interactive --version
-          displayName: Write version
-        - script: dotnet test
-            "$(Build.SourcesDirectory)/src/dotnet-interactive.IntegrationTests/dotnet-interactive.IntegrationTests.csproj"
-            --logger "trx;LogFileName=$(Build.ArtifactStagingDirectory)/TestResults/IntegrationTests.trx"
-          displayName: Execute integration tests
-          env:
-            INTEGRATION_TEST_RUN: true
-        - task: PublishTestResults@2
-          displayName: Publish Test Results
-          inputs:
-            testResultsFormat: VSTest
-            testResultsFiles: '**/*.trx'
-            searchFolder: '$(Build.ArtifactStagingDirectory)/TestResults'
-          condition: always()
-
-=======
->>>>>>> 58eba7a2
+  # - template: /eng/common/templates/jobs/jobs.yml
+  #   parameters:
+  #     enableMicrobuild: true
+  #     jobs:
+  #     - job: Dockerfile_Main
+  #       pool:
+  #         ${{ if or(eq(variables['System.TeamProject'], 'public'), in(variables['Build.Reason'], 'PullRequest')) }}:
+  #           name: NetCorePublic-Pool
+  #           queue: BuildPool.Ubuntu.1604.amd64.Open
+  #         ${{ if and(ne(variables['System.TeamProject'], 'public'), notin(variables['Build.Reason'], 'PullRequest')) }}:
+  #           name: NetCoreInternal-Pool
+  #           queue: BuildPool.Ubuntu.1604.amd64
+  #       steps:
+  #       - checkout: self
+  #         clean: true
+  #       - task: Docker@2
+  #         displayName: Build main Dockerfile
+  #         inputs:
+  #           command: build
+  #           Dockerfile: "$(Build.SourcesDirectory)/Dockerfile"
+
+  # - template: /eng/common/templates/jobs/jobs.yml
+  #   parameters:
+  #     enableMicrobuild: true
+  #     jobs:
+  #     - job: Dockerfile_Binder_Dependency
+  #       pool:
+  #         ${{ if or(eq(variables['System.TeamProject'], 'public'), in(variables['Build.Reason'], 'PullRequest')) }}:
+  #           name: NetCorePublic-Pool
+  #           queue: BuildPool.Ubuntu.1604.amd64.Open
+  #         ${{ if and(ne(variables['System.TeamProject'], 'public'), notin(variables['Build.Reason'], 'PullRequest')) }}:
+  #           name: NetCoreInternal-Pool
+  #           queue: BuildPool.Ubuntu.1604.amd64
+  #       steps:
+  #       - checkout: self
+  #         clean: true
+  #       - task: Docker@2
+  #         displayName: Build Binder dependency Dockerfile
+  #         inputs:
+  #           command: build
+  #           Dockerfile: "$(Build.SourcesDirectory)/samples/my binder/Dockerfile"
+
 #---------------------------------------------------------------------------------------------------------------------#
 #                                                    Post Build                                                       #
 #---------------------------------------------------------------------------------------------------------------------#
