[CmdletBinding(PositionalBinding = $false)]
param (
    [int]$retryCount = 5,
    [string]$buildConfig = "Debug"
)

Set-StrictMode -version 2.0
$ErrorActionPreference = "Stop"

if ($IsWindows) {
    $projectsToSkip = @(
        "Microsoft.DotNet.Interactive.CSharpProject.Tests"
        )
}
else
{
    $projectsToSkip = @(
        "Microsoft.DotNet.Interactive.VisualStudio.Tests",
        "Microsoft.DotNet.Interactive.CSharpProject.Tests"
        )
}

function ExecuteTestDirectory([string]$testDirectory, [string]$extraArgs = "") {
    $testCommand = "dotnet test $testDirectory/ $extraArgs -l trx --no-restore --no-build --blame-hang-timeout 15m --blame-hang-dump-type full --blame-crash -c $buildConfig --results-directory $repoRoot/artifacts/TestResults/$buildConfig"
    Write-Host "Executing $testCommand"
    Invoke-Expression $testCommand
}

try {
    $repoRoot = Resolve-Path $PSScriptRoot
<<<<<<< HEAD
    $flakyTestAssemblyDirectory = "Microsoft.DotNet.Interactive.Tests"
    $skipTestAssemblyDirectory = "Microsoft.DotNet.Interactive.CSharpProject.Tests" # skip this for now; different binlog format
    $normalTestAssemblyDirectories = Get-ChildItem -Path "$repoRoot/src" -Directory -Filter *.Tests -Recurse | Where-Object { ($_.Name -ne $flakyTestAssemblyDirectory) -and ($_.Name -ne $skipTestAssemblyDirectory) }
=======
    $flakyTestAssemblyDirectories = @(
        "Microsoft.DotNet.Interactive.Tests",
        "Microsoft.DotNet.Interactive.App.Tests",
        "Microsoft.DotNet.Interactive.Jupyter.Tests"
        )
    
    $normalTestAssemblyDirectories = Get-ChildItem -Path "$repoRoot/src" -Directory -Filter *.Tests -Recurse | Where-Object { !$flakyTestAssemblyDirectories.contains($_.Name)}
>>>>>>> 1e47d607

    foreach ($testAssemblyDirectory in $normalTestAssemblyDirectories) {
        $projectName = $testAssemblyDirectory.Name
        if($projectsToSkip.contains($projectName)){
            Write-Host "Skipping test project $projectName"
            continue
        }
        for ($i = 1; $i -le $retryCount; $i++) {
            Write-Host "Testing project $projectName, attempt $i"
            ExecuteTestDirectory -testDirectory $testAssemblyDirectory
            if ($LASTEXITCODE -eq 0) {
                break
            }
        }
        if ($LASTEXITCODE -ne 0) {
            exit $LASTEXITCODE
        }
    }

    foreach ($flakyTestAssemblyDirectory in $flakyTestAssemblyDirectories){
        $testNamePattern = "    ([^(]+)" # skip 4 spaces then get everything that's not a left paren because test names start with 4 spaces and [Theory] tests have a parenthesized argument list
        $testNames = dotnet test "$repoRoot/src/$flakyTestAssemblyDirectory/" --no-restore --no-build --configuration $buildConfig --list-tests | Select-String -Pattern $testNamePattern | ForEach-Object { $_.Matches[0].Groups[1].Value }
        $testClasses = $testNames | ForEach-Object { $_.Substring(0, $_.LastIndexOf([char]".")) } # trim off the test name, just get the class
        $distinctTestClasses = $testClasses | Get-Unique

        foreach ($testClass in $distinctTestClasses) {
            for ($i = 1; $i -le $retryCount; $i++) {
                Write-Host "Testing class $testClass, attempt $i"
                ExecuteTestDirectory -testDirectory "$repoRoot/src/$flakyTestAssemblyDirectory" -extraArgs "--filter FullyQualifiedName~$testClass"
                if ($LASTEXITCODE -eq 0) {
                    break
                }
            }
            if ($LASTEXITCODE -ne 0) {
                exit $LASTEXITCODE
            }
        }
    }
}
catch {
    Write-Host $_
    Write-Host $_.Exception
    Write-Host $_.ScriptStackTrace
    exit 1
}<|MERGE_RESOLUTION|>--- conflicted
+++ resolved
@@ -28,11 +28,6 @@
 
 try {
     $repoRoot = Resolve-Path $PSScriptRoot
-<<<<<<< HEAD
-    $flakyTestAssemblyDirectory = "Microsoft.DotNet.Interactive.Tests"
-    $skipTestAssemblyDirectory = "Microsoft.DotNet.Interactive.CSharpProject.Tests" # skip this for now; different binlog format
-    $normalTestAssemblyDirectories = Get-ChildItem -Path "$repoRoot/src" -Directory -Filter *.Tests -Recurse | Where-Object { ($_.Name -ne $flakyTestAssemblyDirectory) -and ($_.Name -ne $skipTestAssemblyDirectory) }
-=======
     $flakyTestAssemblyDirectories = @(
         "Microsoft.DotNet.Interactive.Tests",
         "Microsoft.DotNet.Interactive.App.Tests",
@@ -40,7 +35,6 @@
         )
     
     $normalTestAssemblyDirectories = Get-ChildItem -Path "$repoRoot/src" -Directory -Filter *.Tests -Recurse | Where-Object { !$flakyTestAssemblyDirectories.contains($_.Name)}
->>>>>>> 1e47d607
 
     foreach ($testAssemblyDirectory in $normalTestAssemblyDirectories) {
         $projectName = $testAssemblyDirectory.Name
